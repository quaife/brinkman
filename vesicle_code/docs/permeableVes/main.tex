\documentclass[9pt,twocolumn,twoside,lineno]{pnas-new}
% Use the lineno option to display guide line numbers if required.

\templatetype{pnasresearcharticle} % Choose template 
% {pnasresearcharticle} = Template for a two-column research article
% {pnasmathematics} %= Template for a one-column mathematics article
% {pnasinvited} %= Template for a PNAS invited submission

%\title{Semi-Permeable Vesicles: Mathematical Formulation, Numerics, and
%Physics}
\title{Effects of Water Permeability on the Hydrodynamics of a Vesicle Under Flow and Confinement}

% Use letters for affiliations, numbers to show equal authorship (if applicable) and to indicate the corresponding author
\author[a]{Bryan Quaife}
\author[a]{Ashley Gannon}
\author[b,1]{Y.-N. Young} 


\affil[a]{Department of Scientific Computing, Florida State University}
\affil[b]{Department of Mathematical Sciences, New Jeresy Institute of
Technology}

% Please give the surname of the lead author for the running footer
\leadauthor{Quaife} 

% Please add a significance statement to explain the relevance of your work
\significancestatement{Authors must submit a 120-word maximum statement
about the significance of their research paper written at a level
understandable to an undergraduate educated scientist outside their
field of speciality. The primary goal of the significance statement is
to explain the relevance of the work in broad context to a broad
readership. The significance statement appears in the paper itself and
is required for all research papers.}

% Please include corresponding author, author contribution and author declaration information
\authorcontributions{All authors contributed equally.}
%\authordeclaration{Please declare any competing interests here.}
%\equalauthors{\textsuperscript{1}A.O.(Author One) contributed equally to this work with A.T. (Author Two) (remove if not applicable).}
%\correspondingauthor{\textsuperscript{1} E-mail: bquaife\@fsu.edu}
\correspondingauthor{\textsuperscript{1} E-mail: yyoung@njit.edu}


% At least three keywords are required at submission. Please provide three to five keywords, separated by the pipe symbol.
\keywords{Keyword 1 $|$ Keyword 2 $|$ Keyword 3 $|$ ...} 

\begin{abstract}
We describe a mathematical model for a semi-permeable vesicle and derive
  a boundary integral equation formulation for simulating its
  hydrodynamics.  

Please provide an abstract of no more than 250 words in a single paragraph. Abstracts should explain to the general reader the major contributions of the article. References in the abstract must be cited in full within the abstract itself and cited in the text.
\end{abstract}

\dates{This manuscript was compiled on \today}
\doi{\url{www.pnas.org/cgi/doi/10.1073/pnas.XXXXXXXXXX}}

\input my_macros2.tex	

\newif\ifTikz
%\Tikztrue
\Tikzfalse

%\usepgfplotslibrary{external}
%\tikzexternalize

\begin{document}

\maketitle
\thispagestyle{firststyle}
\ifthenelse{\boolean{shortarticle}}{\ifthenelse{\boolean{singlecolumn}}{\abscontentformatted}{\abscontent}}{}


\dropcap{W}ater balance is an essential process in the adaptation of a living cell to its environment \cite{AlbertsMolecularBiology}: Erythrocytes are known to  participate in efficient body water homeostasis by regulating its exchange of water  \cite{YangMaVerkman2001_JBC,SugieIntaglietta2018_AmJPhysiolHCP}.  Cells achieve motility by simultaneously regulating their cell volume and cell membrane tension through trafficking of aquaporin proteins \cite{SaadounPapadopoulosWatanabeEtAl2005_JCS,Verkman2008_JMM,BerthaudEtAl2016_SM} and flattening of caveolae \cite{Keren2011_EurBJ}. 
Cells also control water transport  as they activate shape fluctuations in the membrane for the bleb formation \cite{TaloniKardashSalmanEtAl2015_PRL}.

The cell membrane is permeable to water and water-soluble molecules \cite{Dick1964_JTB,FettiplaceHaydon1980_PhysRev,DeamerBramhall1986_ChemPhysLipids,Grafmueller2019_ABLS}. In the presence of an osmotic gradient across the membrane (such as a contrast in the concentration of an impermeable solute), water flows against the osmotic gradient  to neutralize the osmolarity. Without aquaporins or other membrane channels that promotes water permeability, the intrinsic water permeability is known to depend on the temperature \cite{OlbrichRawiczNeedhamEtAl2000_BJ}, lipid composition \cite{OlbrichRawiczNeedhamEtAl2000_BJ}, and the hydration  energy of the membrane \cite{MarrinkBerendsen1994_JPhysChem}. In the red blood cell membrane, aquaporin-1 channels give rise to a much higher water permeability of $\sim 1.8\times 10^{-2}$ cm/s in erythrocytes \cite{YangMaVerkman2001_JBC} while the intrinsic water permeability of a lipid bilayer membrane is in the range of $10^{-4}-10^{-3}$ cm/s \cite{ThompsonHuang1966_ANYAS,FettiplaceHaydon1980_PhysRev,Grafmueller2019_ABLS,Dimova2020_GVB,BhatiaRobinsonDimova2020_SoftMatt}. 
%
The swelling/shrinking of a cell is inevitably coupled to changes in membrane tension and cell shape \cite{StrokaJiangChenEtAl2014_Cell,LiMoriSun2015_PRL,yao-mor2017}.  
%The osmolarity-induced water flux has been well studied, while mechanical pressure may also contribute to the permeable water flow \cite{yao-mor2017}.
%The response of a cell to an osmotic gradient is inevitably both mechanical (tension redistribution and shape change) and chemical (water flux across the membrane).  
In this work we focus on the intrinsic water permeability and study the subtle balance between hydrodynamics, tension and elasticity of a semipermeable membrane under various flowing conditions and confinement. 




Vesicles (self-enclosed lipid bilayer membranes) have been used as a model system to study reshaping, remodeling and scission of cell membranes due to osmotic stress \cite{OgleckaEtAl2014_eLife,CamposSaric2020_bioRxiv,Dimova2020_GVB,BhatiaChrist2020_SoftMatt}. Under an osmotic shock, a vesicle may undergo oscillatory variation in its enclosed volume \cite{ChabanonHoLiedberg2017_BJ}. When trapped in a microfluidic channel, an osmotic shock induces 
 vesicle shape changes, tank-treading and tumbling motions \cite{BhatiaRobinsonDimova2020_SoftMatt,BhatiaChrist2020_SoftMatt}, an illustration that the permeable water flow is inevitably coupled with the mechanical pressure jump across the membrane\cite{yao-mor2017}, which could become comparable to osmotic stress when the membrane deformation is large \cite{LiMoriSun2015_PRL,yao-mor2017}.  In this work we use numerical simulations to examine the hydrodynamics of a semipermeable vesicle in two dimensions. 
 It is challenging to keep a freely suspended vesicle in a steady flow for more than a few days. It is also difficult to quantify the change in vesicle area/volume in the experiments.
 Using numerical simulations we can quantify  the effects of water permeability on the hydrodynamics of a vesicle under mechanical stresses. 
 In the absence of an osmotic gradient, we first show that a freely suspended semipermeable vesicle behaves differently from an impermeable vesicle over a long time. Next we show that, at normal physiological conditions, the permeable water flow can be amplified by extreme confinement and results in observable change in both vesicle hydrodynamics and reduced area. 
 These results will shed light on the dynamic aging process of living cells that constantly go through flows and constrictions over a period of days.
 
 
%
%\paragraph{Literature to maybe cite}
%\cite{ali-ovr-ran2020} show how beading can occur on nanotubes. This
%happens in regions where proteins congregate and this can lead to
%semi-permeability?
%%%%%%%%%%%%%%%%%%%%%%%%%%%%%%%%%%%%%%%%%%%%%%%%%%%%%%%%%%%%%%%%%%%%%%%%
\section*{Formulation}
We consider a two-dimensional semi-permeable vesicle (permeable only to water) suspended in a viscous fluid, see figure~\ref{fig:schematics}.
To focus on the effect of water flow on vesicle hydrodynamics in various conditions, we assume the fluid is the same inside and outside the vesicle membrane ($\gamma$) with an outward normal $\nn$.
On the membrane the permeable water flux gives rise to a difference between the fluid velocity ${\bf u}({\bf x}\in \gamma)$
and the membrane velocity $\dot{\bf x}$ \cite{yao-mor2017}:
\begin{align}
  \label{eqn:vesicleFlux}
  \uu - \dot{\xx} = - k_w (R T \triangle c + \ff_\mathrm{mem} \cdot \nn) \nn, \qquad
  \xx \in \gamma,
\end{align}
where $k_w$ is the water permeability, $R$ is the ideal gas constant, $T$ is the temperature ($^{\circ}$K), $\triangle c$ is contrast in a solute concentration (mol/volume),
and $\ff_\mathrm{mem}$ is the membrane stress that consists of both bending $ \ff_\mathrm{ben}= -k_b \xx_{ssss}$ and tension $\ff_\mathrm{ten}=(\sigma \xx_s)_s$ ($s$
is the arclength along the membrane, see figure~\ref{fig:schematics}. Using $k_w\sim 10^{-12}$ m$^2$s/kg (typical of mammalian cell membranes \cite{LiMoriSun2015_PRL}) and an osmolarity $\triangle c = 1$ mol/L (consistent with the osmotic forces in vesicle aspiration experiments \cite{OlbrichRawiczNeedhamEtAl2000_BJ}), the corresponding water flow is of the order $v_\mathrm{o}=1 \mu$m/s. Assuming that the membrane bending stiffness $k_b = 10^{-19}$J, a membrane tension $10^{-3}$N/m (one tenth of the lysis tension) and a characteristic length scale of $10^{-6}$m, the tension contribution ($v_\mathrm{t}$) and elastic stress contribution 
($v_\mathrm{e}$) to the permeable water flow can be scaled to $v_\mathrm{o}$ as $v_\mathrm{o}:v_\mathrm{t}:v_\mathrm{e}=1:10^{-3}:10^{-7}$.  Furthermore, we note that in the absence of an osmotic stress, the water permeable flow can be significant when the membrane tension is large due to the external stress such as the hydrodynamics stress due to an external flow and/or due to confinement.
In the following we will explore both.


%%%%%%%%%%%%%%%%%%%%%%%%%%%%%%%%%%%%%%%%%%%%%%%%%%%%%%%%%%%%%%%%%%%%%%%%
\section*{Effects of membrane water permeability}
We consider a single semi-permeable vesicle in familiar configurations to highlight the effects of membrane water permeability.
In free space we put a semi-permeable vesicle in a quiescent flow, a planar shear flow and a Poiseuille flow.
We also consider a semi-permeable vesicle in confinement: a long channel and a contracting channel.
For each example, we fix the vesicle length and examine the enclosed area as a dynamical consequence of water flow, vesicle shape deformation and membrane tension distribution.

In experiments vesicle under shear flows are measured for a minute (chapter 19 in \cite{Dimova2020_GVB}), a duration over which vesicle can be assumed impermeable \cite{AbkarianViallat2005_BJ}. Our simulations of a semi-permeable vesicle
in these flows show that water permeability may lead to different vesicle hydrodynamics over a time scale of 10 to 100 minutes. {\bf YNY: is this correct? The shear flow results seem to suggest that the permeability may lead to change in area in less than a second???}
For vesicles in a narrow micro-fluidic channel, the typical time scale is of $ms$ \cite{abk-fai-sto2006}. Our simulations show that strong confinement can lead to amplification of water permeability at such short time scale.
%
%all vesicles have a length
%$L$, but the area is not conserved because of semi-permeability. We vary
%the initial vesicle reduced area, the permeability rate, and the flow
%rate. For all simulations, the bending modulus is $10^{-19}J$.

%%%%%%%%%%%%%%%%%%%%%%%%%%%%%%%%%%%%%%%%%%%%%%%%%%%%%%%%%%%%%%%%%%%%%%%%
\subsection*{Quiescent Flow} 
\begin{figure*}[htp]
  \centering
  \ifTikz
  \input{figures/relaxationComposite.tikz}
  \else
  \includegraphics{figures/relaxationComposite.pdf}
  \fi
  \caption{\label{fig:relaxationComposite} (a): Snapshots of four
  semi-permeable vesicles with $\beta = 10^{-3}$ submerged in a
  quiescent flow. The fluid flux along the red regions is into the
  vesicle, and the fluid flux along the blue regions is out of the
  vesicle. In all cases, the vesicle reaches a steady state circular
  shape. (b): The reduced area of each of the simulations. The
  particular snapshots in (a) occur at the marks along the curve.}
\end{figure*}

Our analysis shows that a semi-permeable vesicle in a quiescent flow
relaxes to a circle at a rate that is proportional to $\beta$, and the
steady state tension is $\Lambda = 2\pi^2/L^2$ (see Supplementary
Material). Our analysis further shows that the time for a semipermeable
vesicle to deviate from its initial reduced area and to reach its steady
state is proportional to $\beta^{-1}$. For this reason, our numerical
results below are reported in terms of the scaled time $\beta t$.

%This is verified for a
%vesicle with initial reduced area $\nu = 0.65$ and with different
%semi-permeability rates. In Table~\ref{tbl:ellipseRelaxTimes} we report
%the required time, $t_\mathrm{steady}$, for the vesicle's reduced area
%to be within 1.3\% of its steady state reduced area, and the required
%time, $t_\mathrm{inflate}$, for the vesicle's reduced area to exceed
%1.3\% of its initial reduced area. Both times are proportional to
%$\beta^{-1}$, and for this reason, our numerical results are reported in
%terms of the scaled time $\beta t$.
%\begin{table}[htp]
%  \centering
%  \caption{\label{tbl:ellipseRelaxTimes} The time for a semi-permeable
%  vesicle to its steady state ($t_\mathrm{steady}$) and to begin
%  inflating ($t_\mathrm{inflate}$).}
%  \begin{tabular}{C{0.8cm}C{2cm}C{0.8cm}C{2cm}C{0.8cm}}
%    $\beta$ & $t_\mathrm{steady}$  & ratio 
%            & $t_\mathrm{inflate}$ & ratio \\
%    \midrule
%    $10^{0}$  & $6.45 \times 10^{0}$ & ---  
%              & $2.17 \times 10^{-2}$ & --- \\ 
%    $10^{-1}$ & $2.00 \times 10^{1}$ & 3.10 & 
%                $1.25 \times 10^{-1}$ & 5.76 \\
%    $10^{-2}$ & $9.61 \times 10^{1}$ & 4.81 & 
%                $1.59 \times 10^{0}$ & 12.72 \\
%    $10^{-3}$ & $8.36 \times 10^{2}$ & 8.71 & 
%                $2.19 \times 10^{1}$ & 13.77 \\
%    $10^{-4}$ & $8.15 \times 10^{3}$ & 9.74 & 
%                $2.14 \times 10^{2}$ & 9.77 \\
%    $10^{-5}$ & $8.03 \times 10^{4}$ & 9.85 & 
%                $2.20 \times 10^{3}$ & 10.14 \\
%    \bottomrule
%  \end{tabular}
%\end{table}

In Figure~\ref{fig:relaxationComposite}, we examine the transient
dynamics of four vesicles with $\beta = 10^{-3}$ and a variety of
initial configurations. The vesicles on the left are color-coded by the permeable flux: red denotes a flux into the vesicle, and blue denotes a flux out of the vesicle.
First we observe
that even though the vesicle is inflating to a circle (meaning that
there is a net flux into the vesicle), there are regions where the flux
is out of the vesicle. 

For the vesicle with an initial reduced area ($\alpha(0)=0.12$ in the bottom row) we observe that vesicle deflates (blue regions) first due to the high interior capillary pressure.  Over time
all vesicles inflate and as expected, each vesicle eventually
reaches a circular shape with reduced area $\alpha=1$. 
%These regions are denoted in blue and are only present at early times. 
Finally, the vesicles's reduced area do not steady state tension is
$\Lambda = 2\pi^2/L^2$. Therefore, the times for
the vesicle to deviate from its initial reduced area and to reach its
steady state are proportional to $\beta^{-1}$. 

In Figure~\ref{fig:relaxationComposite}, we examine the transient
dynamics of four vesicles with $\beta = 10^{-3}$ and a variety of
initial configurations. As expected, each vesicle eventually
reaches a circular shape with reduced area $\alpha=1$. Next, we observe
that even though the vesicle is inflating to a circle, meaning that
there is a net flux into the vesicle, there are regions where the flux
is out of the vesicle. These regions are denoted in blue and are only
present at early times. Finally, the vesicles's reduced area do not
change by much at early times, and intermediate shapes of semi-permeable
vesicles resemble the shape of an impermeable vesicle. This can be
explained by considering the two terms that contribute to the vesicle
velocity: (i) the permeability velocity, $\beta(\ff \cdot \nn) \nn$, and
(ii) the force balance velocity, $\SS[\ff]$. Since $\beta = 10^{-3}$,
the permeability velocity is much smaller than the force balance
velocity at early times, and the semi-permeable vesicle dynamics
resembles those of an impermeable vesicle. As the force balance velocity
decreases, the permeability velocity dominates, and the vesicle begins
to inflate to a circle with no vanishing force and velocity. {\bf YNY:
We should put a tick on the time when this transition occurs for each of
the vesicles}


%%%%%%%%%%%%%%%%%%%%%%%%%%%%%%%%%%%%%%%%%%%%%%%%%%%%%%%%%%%%%%%%%%%%%%%%
\subsection*{Planar Shear Flow}
\begin{figure}[htp]
  \centering
  \ifTikz
  \input{figures/shearComposite.tikz}
  \else
  \includegraphics{figures/shearComposite.pdf}
  \fi
  \caption{\label{fig:shearComposite} (a) The reduced area of a
  semi-permeable vesicle with $\beta = 10^{-3}$ initialized with four
  different reduced areas in a shear flow with two different flow rates.
  (b) The steady state shape of a semi-permeable vesicle with varying
  flow rates and semi-permeability rates. The circled vesicles
  correspond to the simulations in part (a). {\bf YNY: should this be two-column wide?}}
\end{figure}

We consider a semi-permeable vesicle in a planar shear flow
$\uu_{\infty}(\xx) = \dot{\gamma} (y,0)$ with different permeability
rates $\beta$ and shear rates $\dot{\gamma}$. 
When $\beta=0$ (impermeable case), a vesicle's reduced area
and viscosity contrast determine whether it tank treads or
tumbles~\cite{fin-lam-sei-gom2008, kra-win-sei-lip1996}. Similar to the
dynamics of an impermeable vesicle, a semi-permeable vesicle tilts to an
inclination angle and undergoes tank treading dynamics. Since we
consider semi-permeable vesicles, there is no viscosity contrast and
we do not observe tumbling. 

In Figure~\ref{fig:shearComposite}(a), using four initial reduced areas
and two flow rates, we plot the reduced area of a semi-permeable vesicle
with $\beta = 10^{-3}$. As observed in a quiescent flow, the final
vesicle shape is independent of the initial reduced area. However, it
does depend on the flow rate. We also observe small changes in the
reduced area at early times when the semi-permeable vesicle behaves like
an impermeable vesicle. However, once the vesicle is tank-treading, the
normal component of the force-balance velocity is small and the
permeability velocity dominates and leads to a changing reduced area.

For a variety of semi-permeability rates and flow rates, a semipermeable
vesicle reaches a steady equilibrium as in
Figure~\ref{fig:shearComposite}(a).  Since the final shape is
independent of the initial reduced area,  we initialize the vesicle with
reduced area $\alpha = 0.65$ for all simulations in
Figure~\ref{fig:shearComposite}(b), where we summarize the steady state
vesicle shape and its reduced area. We see that the flow rate
significantly affects the final vesicle shape, but the semi-permeability
rate has a minor effect. Instead, as we saw in the quiescent analysis,
$\beta$ sets a time scale since the time required for a vesicle to reach
its steady state configuration is proportional to $\beta^{-1}$.

%%%%%%%%%%%%%%%%%%%%%%%%%%%%%%%%%%%%%%%%%%%%%%%%%%%%%%%%%%%%%%%%%%%%%%%%
\subsection*{Poiseuille Flow}
\begin{figure*}[htp]
  \ifTikz
  \centering
  \input{figures/parabolicComposite.tikz}
  \else
  \includegraphics{figures/parabolicComposite.pdf}
  \fi
  \caption{\label{fig:parabolicComposite} (a) The steady state shape of
  a semi-permeable vesicle submerged in a Poiseuille flow with varying
  initial reduced areas and flow rates. The fluid flux along the red
  regions is into the vesicle, and the fluid flux along the blue regions
  is out of the vesicle.  (b) The steady state inclination angle for
  four different flow velocities. The steady state shapes are
  superimposed. (c) The reduced area of the slipper formed with the flow
  rate of 800 $\mu m/s$. (d) The vesicle shape shown with the background
  imposed flow. The channel width is 12.5 times larger than the vesicle
  radius. The corresponding reduced area of each vesicle is indicated by
  the marks in plot (c).}
\end{figure*}

We consider a semi-permeable vesicle in the Poiseuille flow $\uu =
U(1-(y/W)^2,0)$, where $U$ is the maximum velocity at $y=0$. The non-linear effects of the Poiseuille flow
on the migration of an impermeable vesicle have been well-studied \cite{kao-bir-mis2009}: At a given value of $U$,
there exists a critical reduced volume above which the equilibrium vesicle shape is symmetric (parachute or bullet shapes) and the vesicle stays at $y=0$.
Below this critical reduced volume the equilibrium vesicle moves off the center and is asymmetric (tank-treading slipper shape).
We validated our numerical codes by comparing against results in Kaoui {\it et al.} \cite{kao-bir-mis2009}, see Supplementary Material.

%
%
%We examine the effect of the non-linear Poiseuille flow on the migration of
%semi-permeable vesicle. In this experiment, the vesicle is initialized
%above the center line $y=0$, and it migrates towards the center
%line~\cite{dan-vla-mis2009}. 
%
%For an impermeable vesicle, depending on
%the vesicles reduced area and the flow rate, the equilibrium vesicle shape
%is either an axisymmetric parachute or bullet, or an asymmetric
%tank-treading slipper~\cite{kao-bir-mis2009}. 
%We validated our numerical codes by comparing against results in Kaoui {\it et al.} \cite{kao-bir-mis2009}.
%One of the most salient features of an impermeable vesicle in the Poiseuille flow is that, 
%%
%%To validate our methods,
%%in Figure~\ref{fig:parabolicComposite}(a), we construct a phase diagram
%%for the steady state shape of an impermeable vesicle
%%vesicle~\cite{kao-bir-mis2009} (see Figure 2). While the vesicle shapes
%%qualitatively agree, Kaoui et al.~report that the vesicles with
%%$\nu=0.7$ and flow rates $U = 1200 \mu m/s$ and $U = 1600 \mu m/s$ are
%%axisymmetric. In our simulations these vesicles are slightly asymmetric,
%%are undergoing a tank treading motion, and we therefore report them as
%%asymmetric slippers.
%
%Having validated our method, we investigate the dynamics of a semi-permeable vesicle in a Poiseuille flow. 
<<<<<<< HEAD
Using several initial
=======
$U(1-(y/W)^2,0)$, where $U$ is the maximum imposed velocity. We examine
the effect of the non-linear Poiseuille flow on the migration of
semi-permeable vesicle. In this experiment, the vesicle is initialized
above the center line $y=0$, and it migrates towards the center
line~\cite{dan-vla-mis2009}. For an impermeable vesicle, depending on
the vesicles reduced area and the flow rate, the long time vesicle shape
is either an axisymmetric parachute or bullet, or an asymmetric
tank-treading slipper~\cite{kao-bir-mis2009}. To validate our methods,
in Figure~\ref{fig:parabolicComposite}(a), we construct a phase diagram
for the steady state shape of an impermeable vesicle
vesicle~\cite{kao-bir-mis2009} (see Figure 2). While the vesicle shapes
qualitatively agree, Kaoui et al.~report that the vesicles with
$\alpha=0.7$ and flow rates $U = 1200 \mu m/s$ and $U = 1600 \mu m/s$ are
axisymmetric. In our simulations these vesicles are slightly asymmetric,
are undergoing a tank treading motion, and we therefore report them as
asymmetric slippers.

Having validated our method, we investigate the dynamics of a
semi-permeable vesicle in a Poiseuille flow. Using several initial
>>>>>>> 46d5371f2ebc6c59ce95ff5e1a8bf2414f4345b5
reduced areas and flow rates, we recreate the impermeable vesicle phase
=======
Using several initial reduced areas and flow rates, we recreate the impermeable vesicle phase
>>>>>>> aa37331f
diagram for vesicles with a permeability rate of $\beta = 10^{-3}$. The
final vesicle configurations are in
Figure~\ref{fig:parabolicComposite}(a). An example of a semi-permeable vesicle with $\alpha(0) = 0.9$ and $U=800$ $\mu m/s$ is
shown in Figure~\ref{fig:parabolicComposite}(c) and (d). 
%
As observed for the planar shear flow,
the steady state reduced area is independent of the initial reduced
area, and larger flow rates result in smaller steady state reduced
areas. We report the steady state reduced area in
Figure~\ref{fig:parabolicComposite}(a). At the smallest flow rate of $U
= 200 \mu m/s$, the steady state reduced area is large, and the result
is an axisymmetric bullet. At the larger flow rates, the steady state
reduced area is smaller, and the result is an asymmetric tank-treading
slipper. We observe that the membrane permeability to water drastically alters the vesicle shape and position relative to the flow at equilibrium: At $\beta=10^{-3}$ the equilibrium vesicle depends only on the maximum velocity $U$ of the nonlinear shear flow. The higher $U$ the smaller the equilibrium reduced area and the further away vesicle is relative to the flow center at $y=0$. 
 
%%%%%%%%%%%%%%%%%%%%%%%%%%%%%%%%%%%%%%%%%%%%%%%%%%%%%%%%%%%%%%%%%%%%%%%%
\subsection*{Semi-Permeable Vesicle in Stenosis}
Cells experience stretching and release messengers when they pass through capillary vessels \cite{Wan2008_PNAS,ForsythWan2011_PNAS,Pak2015_PNAS}.
Many cells exhibit extraordinary flexibility as they go through narrow channels \cite{AuStoreyMoore2016_PNAS}, and adjustment of area to volume ratio may be a key factor for successful passages.
Here we quantify the effect of water permeability on a vesicle going through a stenosis (a long microfluidic channel with a cross section smaller than the cell radius).
Based on the findings in 
%We consider the effect of stenosis on a semi-permeable vesicle. Inspired
%by an experiment that measures the effects of cells on the dynamical
%pressure-drop variations along a micrometer-sized
\cite{abk-fai-sto2006}, we first examining the effect of
semi-permeability on the pressure fluctuation across a stenosed
geometry. In this experiment, a pressure drop is used to squeeze a
red blood cell (RBC) through a constriction with diameter $5\mu$m and
length $45\mu$m. We set up a similar computational geometry with a
Poiseuille flow imposed at the inlet and outlet
(Figure~\ref{fig:stenosisComposite}(a)). The flow rate is chosen so that
the residency time of the RBC in the constriction agrees with the
experimental results. When the RBC enters the constriction, the result
is an increase in the pressure drop required to maintain a constant flow
rate, and the difference between these pressures is called the excess
pressure. We consider both an impermeable and semi-permeable vesicle
with initial reduced area $\alpha = 0.65$ passing through a constricted
geometry and compute the pressure drop between the inlet and outlet of
the constriction. In Figure~\ref{fig:stenosisComposite}(c), we plot the
excess pressures. The impermeable case agrees with experimental
results~\cite{abk-fai-sto2006} (see Figure 3), and the results indicate
that less pressure is required to maintain a constant flow rate when the
vesicle is semi-permeable. Our simulations indicate the
semi-permeability does affect the excess pressure, and the vesicle's
reduced area reduces by about 6.1\%
(Figure~\ref{fig:stenosisComposite}(d)). Since the area does decrease at
a constant rate we expect that a larger amounts of deflation is possible
if the vesicle is stenosed for a longer period of time. Therefore, in
Figure~\ref{fig:stenosisComposite}(b), we consider a vesicle passing
through a much longer constriction, and we observe that the reduced area
decreases by 13.2\% (Figure~\ref{fig:stenosisComposite}(e)).

\begin{figure*}[htp]
%  \ifTikz
  \input{figures/stenosisComposite.tikz}
%  \fi
  \caption{\label{fig:stenosisComposite} (a) A semi-permeable vesicle
  passing through a constricted geometry similar to the experimental
  device in~\cite{abk-fai-sto2006}. (b) A semi-permeable vesicle passing
  through a constricted geometry that is over five times longer. (c) The
  excess pressure of an impermeable and semi-permeable vesicle in the
  short geometry in (a). (d) The reduced area of the semi-permeable
  vesicle in the short geometry in (a). (e) The reduced area of the
  semi-permeable vesicle in the long geometry in (b). In parts (c), (d),
  and (e), the horizontal axis is the x-coordinate of the vesicle's
  center of mass.}
\end{figure*}


%%%%%%%%%%%%%%%%%%%%%%%%%%%%%%%%%%%%%%%%%%%%%%%%%%%%%%%%%%%%%%%%%%%%%%%%
\subsection*{Semi-Permeable Vesicle in a Contracting Geometry} 
We expose a single semi-permeable vesicle to even larger deformations by
simulating its hydrodynamics in a contracting microfluidic geometry.
Similar to~\cite{wu2015critical}, we consider a channel whose width
gradually reduces from $16\mu$m to $1.6\mu$m and then immediately opens
again to $16\mu$m (Figure~\ref{fig:contractingComposite}). We impose a
Poiseuille flow at the inlet and outlet with a constant maximum flow
rate of $U_{\max}$. We initialize a semi-permeable vesicle with $\alpha
= 0.65$ that spans $10\mu$m of the total channel width and investigate
the effects of the permeability rate and the maximum flow velocity. We
color the vesicle according to the sign of its flux---fluid flows into
the vesicle in red regions and out of the vesicle in blue regions.

In Figures~\ref{fig:contractingComposite}a
and~\ref{fig:contractingComposite}b, we plot snapshots of vesicles with
different permeability rates, and Figure~\ref{fig:contractingComposite}c
shows that the reduced area as a function of the vesicles' location. For
sufficiently large permeability rates, the vesicle initially inflates,
but then deflates as it passes through the constriction. However, if the
semi-permeability rate is too low, the vesicle is too large when it
reaches the narrowest part of the channel, and it is unable to pass. In
Figures~\ref{fig:contractingComposite}d
and~\ref{fig:contractingComposite}e, we plot snapshots of vesicles with
different imposed maximum velocities, and
Figure~\ref{fig:contractingComposite}f shows that the reduced area as a
function of the vesicles' location. At low velocities, the vesicle
inflates similar to the unbounded parabolic flow example, and it is
unable to pass through the constrictions. However, higher flow rates
result in additional deflation and the vesicle passes through the
contraction.

To understand long term effects of a vesicle passing through a
contracting geometry, in Figures~\ref{fig:contractingComposite}g we
simulate a vesicle passing six times through the contracting geometry.
In Figure~\ref{fig:contractingComposite}h, we show that the vesicle
deflates each time it passes through the constriction followed by a
rapid inflation. The total area loss over the history of the vesicle is
almost 50\%. In Figure~\ref{fig:contractingComposite}i, we show the
vesicle velocity as a function of the vesicle's center of mass. As the
vesicle passes through the contraction, it accelerates followed by a
rapid deacceleration once it has passed through the contraction.


\begin{figure*}[htp]
  \centering
  \ifTikz
  \input{figures/contractingComposite.tikz}
  \else
  \includegraphics{figures/contractingComposite.pdf}
  \fi
  \caption{\label{fig:contractingComposite} (a) A semi-permeable vesicle
  passing through a contracting geometry similar to the experimental
  device in~\cite{}. The narrowest part of the channel is $1.6\mu$m, 
  the vesicle height is initially $10\mu$m, and the maximum background
  flow velocity is $316\mu$m/s. The fluid flux along the red regions is
  into the vesicle, and the fluid flux along the blue regions is out of
  the vesicle.}
\end{figure*}



% \bibliographystyle{plain}
 \bibliography{refs}




% \newpage
% \paragraph{\bf \Huge OLD STUFF}
%
%%%%%%%%%%%%%%%
%\section{{$\Theta-L$} formulation}
%Here, we attempt to apply the formulation described by Sohn et
%al.~\cite{soh-tse-li-voi-low2010} to a semi-permeable vesicle.  In the
%semi-permeable formulation, the vesicle velocity is
%\begin{align}
%  \pderiv{\XX}{t} = \uu(\XX(t)) + \beta (\ff \cdot \nn) \nn.
%\end{align}
%In the {$\Theta-L$} variables, we require a normal velocity $V$, and a
%tangential velocity $T$. Since the inextensibility condition is $T_s +
%\kappa V = 0$, a condition for the vesicle velocity is
%\begin{align}
%  (\uu \cdot \ss)_s = -\kappa(\beta (\ff \cdot \nn) + 
%      \uu \cdot \nn).
%\end{align}
%This equation can be solved following equations (32)--(39)
%in~\cite{soh-tse-li-voi-low2010}, with the only difference being that
%$\tilde{\uu}$ satisfies
%\begin{align}
%  (\tilde{\uu} \cdot \ss)_s + \kappa(\tilde{\uu} \cdot \nn) =
%    -(\vv \cdot \ss)_s - \kappa(\vv \cdot \nn) 
%    - \beta\kappa(\ff \cdot \nn).
%\end{align}
%Compared to equation (40), only the last term is new.
%
%
%%%%%%%%%%%%%%%
%Finally, we write the time stepping method in matrix form as
%\begin{align}
%  A \left(
%    \begin{array}{c}
%      \xx^{N+1} \\ \sigma^{N+1}
%    \end{array}
%  \right) = 
%  \left(
%    \begin{array}{c}
%      \xx^{N} + \Delta t \uu_\infty(\xx^N) \\ \mathbf{1}
%    \end{array}
%  \right),
%\end{align}
%where
%\begin{align}
% A = \left(
%  \begin{array}{cc}
%    I + \Delta t \beta P^N B^N + \Delta t \SS^N B^N & 
%    -\Delta t P^N T^N - \Delta t \SS^N T^N \\
%    D^N & 0
%  \end{array}
%  \right).
%\end{align}
%
%\section{Area of a Vesicle}
%The area inside a single vesicle $\gamma$ parameterized with $\xx$ is
%\begin{align}
%  A(t) = \int_{\gamma} (\xx \cdot \nn)\, ds = 
%    \int_{0}^{2\pi} \left(\xx \cdot \pderiv{\xx}{\theta}^\perp\right)
%    \, d\theta.
%\end{align}
%Taking the time derivative of $A(t)$,
%\begin{align}
%  \dot{A}(t) &= \int_{0}^{2\pi} \left(
%    \dot{\xx} \cdot \pderiv{\xx}{\theta}^{\perp} + 
%    \xx \cdot \pderiv{\dot{\xx}}{\theta}^{\perp}\right) \\
%    \, d\theta.
%  &= \int_{0}^{2\pi} \left(
%    (\dot{\xx} \cdot \nn)\|\xx'(\theta)\| \right) d\theta +
%     \int_{0}^{2\pi}
%    \xx \cdot \frac{d}{dt}\left(\nn |\frac{d\xx}{d\theta}| \right)
%\end{align}
%
%
%
%\begin{align}
%  A(t) = \frac{1}{2}\int_{\gamma} (\xx \cdot \nn)\, ds = 
%    \frac{1}{2}\int_{0}^{2\pi} \left(\xx \cdot \pderiv{\xx}{\theta}^\perp\right)
%    \, d\theta.
%\end{align}
%Taking the time derivative of $A(t)$,
%\begin{align}
%  \dot{A}(t) &= \frac{1}{2}\int_{0}^{2\pi} \left(\dot{\xx} \cdot
%  \pderiv{\xx}{\theta}^{\perp} + 
%    \xx \cdot \pderiv{\dot{\xx}}{\theta}^{\perp}\right) d\theta, \\
%  &= \frac{1}{2}
%  \int_{0}^{2\pi}(\dot{\xx}\cdot\nn)\left\|\pderiv{\xx}{\theta}\right\|d\theta +
%     \frac{1}{2}\int_{0}^{2\pi}
%    \left(\xx \cdot \pderiv{\dot{\xx}}{\theta}^{\perp}\right)d\theta, \\
%  &= \frac{\beta}{2} \int_{\gamma}\left(\ff\cdot\nn\right)ds +
%  \frac{1}{2}\int_{0}^{2\pi}\left(\xx \cdot \pderiv{}{t}\left(\nn
%  \left\|\pderiv{\xx}{\theta}\right\|\right)\right)d\theta, \\
%  &= \frac{\beta}{2} \int_{\gamma}\left(\ff\cdot\nn\right)ds + \frac{1}{2}
%  \int_{\gamma}\left(\xx\cdot\dot{\nn}\right)ds + \frac{1}{2}\int_{0}^{2\pi}
%  \frac{\xx\cdot\nn}{\left\|\pderiv{\xx}{\theta}\right\|}
%  \left(\pderiv{\xx}{\theta}\cdot
%  \pderiv{\dot{\xx}}{\theta}\right)d\theta \\
%  &= \frac{\beta}{2} \int_{\gamma}\left(\ff\cdot\nn\right)ds + \frac{1}{2}
%  \int_{\gamma}\left(\xx\cdot\dot{\nn}\right)ds + \frac{1}{2}\int_{\gamma}
%  (\xx\cdot\nn) (\xx_s \cdot \dot{\xx}_s)\, ds.
%\end{align}
%To satisfy the inextensibilty condition, $\xx_s \cdot \dot{\xx}_s = 0$.
%Therefore the time derivative of $A(t)$ is
%\begin{align}
%     \dot{A}(t) &= \frac{\beta}{2} \int_{\gamma}\left(\ff\cdot\nn\right)ds
%     + \frac{1}{2} \int_{\gamma}\left(\xx\cdot\dot{\nn}\right)ds.
%\end{align}
%which we re-write as
%\begin{align}
%    \dot{A}(t) &= \frac{\beta}{2}
%    \int_{\gamma}\left(\ff\cdot\nn\right)ds-\frac{1}{2}\int_{\gamma}\left(\xx^{\perp}\cdot\dot{\xx}_s\right) ds.
%\end{align}
%Applying integration by parts,
%\begin{align}
%    \dot{A}(t) &= \frac{\beta}{2}
%    \int_{\gamma}\left(\ff\cdot\nn\right)ds+\frac{1}{2}\int_{\gamma}\left(\xx^{\perp}_s\cdot\dot{\xx}\right) ds,
%\end{align}
%which we re-write as
%\begin{align}
%    \dot{A}(t) &= \frac{\beta}{2}
%    \int_{\gamma}\left(\ff\cdot\nn\right)ds+\frac{1}{2}\int_{\gamma}\left(\dot{\xx}\cdot\nn\right),\\
%    \dot{A}(t) &= \beta \int_{\gamma}\left(\ff\cdot\nn\right)ds.
%\end{align}
%
%
%At steady state,
%\begin{align}
%    \dot{A}(t) &= \beta \int_{\gamma}\left(\ff\cdot\nn\right)ds =0.
%\end{align}
%We now replace $\ff$ with its definition and apply integration by parts
%\begin{align}
%   0=\beta\int_{\gamma} 
%    (-k_b\xx_{ssss}+(\sigma\xx_s)_s)\cdot\nn\, ds =
%   \beta\int_{\gamma}\left(k_b\xx_{sss}-\sigma\xx_s\right)\cdot
%     \nn_s\, ds
%\end{align}
%From the Frenet-Serret formulas, we have 
%\begin{align}
%     -\beta\int_{\gamma}
%     \left(k_b\xx_{sss}-\sigma\xx_s\right)\cdot\kappa\xx_s ds &=0.
%\end{align}
%
%Applying integration by parts and Frenet-Serret again
%\begin{align}
%     \beta\int_{\gamma}
%     k_b\kappa\left(\xx_{ss}\cdot\xx_{ss}\right)ds + \beta
%     \int_{\gamma} k_b \kappa_s(\xx_{ss} \cdot \xx_s)ds +\beta\int_{\gamma}\kappa\sigma ds  &= 0,\\
%    \beta\int_{\gamma} k_b\kappa(\kappa\nn \cdot
%     \kappa\nn)+ \beta \int_{\gamma} k_b \kappa_s(\xx_{ss} \cdot
%     \xx_s)ds +\beta\int_{\gamma}\kappa\sigma ds &= 0,
%\end{align}
%which we re-write as
%\begin{align}
%   \beta\int_{\gamma}k_b\kappa^3 ds + \beta \int_{\gamma} k_b
%   \kappa_s(\xx_{ss} \cdot \xx_s)ds +\beta\int_{\gamma} \kappa\sigma ds = 0.
%\end{align}
%Applying Frenet-serret again,
%\begin{align}
%    \beta\int_{\gamma}k_b\kappa^3 ds + \beta \int_{\gamma} k_b
%    \kappa_s(\kappa\nn \cdot \TT)ds +\beta\int_{\gamma} \kappa\sigma ds = 0, \\
%    \beta\int_{\gamma}k_b\kappa^3 ds +\beta\int_{\gamma} \kappa\sigma ds  = 0.
%\end{align}
%
%
%\section{Including a concentration field}
%Based on the work of Yao and Mori~\cite{yao-mor2017}, we introduce a
%chemical concentration field $c$.  The concentration field is governed
%by the advection-diffusion equation
%\begin{align}
%  \pderiv{c}{t} + \nabla \cdot (\uu c) = D\Delta c.
%\end{align}
%If the concentration is diffusion dominated (zero Peclet number), then
%the concentration satisfies
%\begin{align}
%  \Delta c = 0, \quad \xx \in \RR^2.
%\end{align}
%The boundary conditions of the concentration field on the vesicle
%$\gamma$ are
%\begin{align}
%  (\uu c - D\nabla c) \cdot \nn = c \pderiv{\xx}{t} \cdot \nn + 
%    j_c + j_p,
%\end{align}
%where $j_c$ and $j_p$ are the transmembrane chemical flux due to passive
%transport and active transport (pumps), respectively.  In the zero
%Peclet number limit, the absence of an active transport mechanism, and
%the choice for the passive flux, the boundary condition of the
%concentration field is
%\begin{align}
%  -D\pderiv{c}{\nn} = c \pderiv{\xx}{t} + 
%    k_c \jump{c}, \quad \xx \in \gamma.
%\end{align}
%To couple the vesicle dynamics to the concentration, there is a
%difference between the fluid velocity and vesicle velocity
%\begin{align}
%  \uu - \pderiv{\xx}{t} = j_w \nn,
%\end{align}
%where $j_w$ is the water flux through the vesicle.  This is the
%osmophoretic flow.  In~\cite{yao-mor2017}, this flux is
%\begin{align}
%  j_w = -k_w(RT\jump{c} + \ff_\text{mem} \cdot \nn).
%\end{align}
%In our current implementation, we drop the $RT\jump{c}$ term, and
%let $\beta = k_w$.
%
%\section{Preliminary results}
%
%
%\begin{figure}
%	\centering
%	\includegraphics[width=.9\textwidth]{figures/1.jpg}
%	\includegraphics[width=.9\textwidth]{figures/2.jpg}
%	\includegraphics[width=.9\textwidth]{figures/3.jpg}
%	\caption{Reduced area as a function of time for $\beta = [0, 10^{-2},10^{-1}, 1]$ with a shear flow rate $\chi = 0$.}
%%	\label{Shear0}
%\end{figure}
%
%\begin{figure}
%	\centering
%	\includegraphics[width=.9\textwidth]{figures/4.jpg}
%	\includegraphics[width=.9\textwidth]{figures/5.jpg}
%	\includegraphics[width=.9\textwidth]{figures/6.jpg}
%	\caption{Reduced area as a function of time for $\beta = [0, 10^{-2},10^{-1}, 1]$ with a shear flow rate $\chi = 0.5$.}
%%	\label{Shear0}
%\end{figure}
%
%\begin{figure}
%	\centering
%	\includegraphics[width=.9\textwidth]{figures/7.jpg}
%	\includegraphics[width=.9\textwidth]{figures/8.jpg}
%	\includegraphics[width=.9\textwidth]{figures/9.jpg}
%	\caption{Reduced area as a function of time for $\beta = [0, 10^{-2},10^{-1}, 1]$ with a shear flow rate $\chi = 1$.}
%%	\label{Shear0}
%\end{figure}
%
%\begin{figure}
%	\centering
%	\includegraphics[width=.9\textwidth]{figures/10.jpg}
%	\includegraphics[width=.9\textwidth]{figures/11.jpg}
%	\includegraphics[width=.9\textwidth]{figures/12.jpg}
%	\caption{Reduced area as a function of time for $\beta = [0, 10^{-2},10^{-1}, 1]$ with a shear flow rate $\chi = 2$.}
%%	\label{Shear0}
%\end{figure}
% 
% 
% \begin{figure}
% 	\centering
% 	\includegraphics[width=.9\textwidth]{figures/BE1.jpg}
% 	\includegraphics[width=.9\textwidth]{figures/BE2.jpg}
% 	\includegraphics[width=.9\textwidth]{figures/BE3.jpg}
% 	\caption{Bending energy as a function of time for $\beta = [0, 10^{-2},10^{-1}, 1]$ with a shear flow rate $\chi = 0$.}
%% 	\label{Shear0}
% \end{figure}
% 
% \begin{figure}
% 	\centering
% 	\includegraphics[width=.9\textwidth]{figures/BE4.jpg}
% 	\includegraphics[width=.9\textwidth]{figures/BE5.jpg}
% 	\includegraphics[width=.9\textwidth]{figures/BE6.jpg}
% 	\caption{Bending energy as a function of time for $\beta = [0, 10^{-2},10^{-1}, 1]$ with a shear flow rate $\chi = 0.5$.}
%% 	\label{Shear0}
% \end{figure}
% 
% \begin{figure}
% 	\centering
% 	\includegraphics[width=.9\textwidth]{figures/BE7.jpg}
% 	\includegraphics[width=.9\textwidth]{figures/BE8.jpg}
% 	\includegraphics[width=.9\textwidth]{figures/BE9.jpg}
% 	\caption{Bending energy as a function of time for $\beta = [0, 10^{-2},10^{-1}, 1]$ with a shear flow rate $\chi = 1$.}
%% 	\label{Shear0}
% \end{figure}
% 
% \begin{figure}
% 	\centering
% 	\includegraphics[width=.9\textwidth]{figures/BE10.jpg}
% 	\includegraphics[width=.9\textwidth]{figures/BE11.jpg}
% 	\includegraphics[width=.9\textwidth]{figures/BE12.jpg}
% 	\caption{Bending energy as a function of time for $\beta = [0, 10^{-2},10^{-1}, 1]$ with a shear flow rate $\chi = 2$.}
% 	\label{Shear0}
% \end{figure}
%
%When the semi-permeable vesicle reaches a steady-state shape, we have
%\begin{align}
%  \int_{\gamma} \left(-\frac{\kappa^3}{2} + \kappa \Lambda \right) \, ds
%  = 0.
%\end{align}
%Based on numerical observations, the steady-state shape is a circular
%vesicle with constant tension. Since the tension and curvature are
%constant, we can solve for the curvature in terms of the tension $\kappa
%= \sqrt{2\Lambda}$. Therefore, the steady state shape is a circle of
%radius $r = 1/\sqrt{2\Lambda}$, and therefore the length is
%\begin{align}
%  L = \frac{\sqrt{2}\pi}{\sqrt{\Lambda}},
%\end{align}
%which is constant by the local inextensibility constraint. Finally, we
%can compute the final tension in terms of the length using the formula
%\begin{align}
%  \Lambda = \frac{2\pi^2}{L^2}.
%\end{align}
%Therefore, in contrast to a impermeable vesicle, the final tension is
%positive rather than negative.
%
%We start by simulating a star-shaped vesicle in a quiescent flow with
%semi-permeability rate $\beta=1$ (Figure~\ref{fig:starShape}). To
%perform this simulation, we use an adaptive second-order time stepping
%method~\cite{qua-bir2016}. The times and reduced areas are in the
%titles, and note that the shapes are not eqiuspaced in time.
%\begin{figure}[htp]
%  \begin{minipage}{0.55\textwidth}
%%    \ifTikz
%    \input{figures/starRelaxation1.tikz}
%    \input{figures/starRelaxation2.tikz}
%    \input{figures/starRelaxation3.tikz}
%    \input{figures/starRelaxation4.tikz}
%    \input{figures/starRelaxation5.tikz}
%    \input{figures/starRelaxation6.tikz}
%%    \fi
%  \end{minipage}
%  \hfill
%  \begin{minipage}{0.4\textwidth}
%%  \ifTikz
%  \input{figures/starAreaDeriv.tikz}
%%  \fi
%  \end{minipage}
%%  \caption{\label{fig:starShape} A initially star-shaped semi-permeable
%%  vesicle in a shear quiescent flow with $\beta=1$. Note that the time
%%  steps are not equispaced. The area (red) and its derivative (blue) of
%%  an initially star-shaped vesicle as a function of time. The dots
%%  correspond to the time steps shown in six time steps
%%  show on the left.}
%\end{figure}
%
%\begin{table}[htp]
%  \centering
%  \begin{tabular}{|C{1cm}|*{6}{C{2cm}}|}
%    \hline
%    $\beta$ & $10^{0}$ & $10^{-1}$ & $10^{-2}$ & 
%             $10^{-3}$ & $10^{-4}$ & $10^{-5}$ \\
%    $t_\mathrm{SS}$ & $6.45 \times 10^{0}$ & $2.00 \times 10^{1}$ & 
%                      $9.61 \times 10^{1}$ & $8.36 \times 10^{2}$ & 
%                      $8.15 \times 10^{3}$ & $8.03 \times 10^{4}$ \\
%    ratio & --- & 3.10 & 4.81 & 8.71 & 9.74 & 9.85 \\
%    \hline
%  \end{tabular}
%  \caption{\label{tbl:ellipseRelaxTime} The time, $t_{\mathrm{SS}}$, for
%  a semi-permeable vesicle to reach steady state.}
%\end{table}
%
%\begin{table}[htp]
%  \centering
%  \begin{tabular}{|C{1cm}|*{6}{C{2cm}}|}
%    \hline
%    $\beta$ & $10^{0}$ & $10^{-1}$ & $10^{-2}$ & 
%             $10^{-3}$ & $10^{-4}$ & $10^{-5}$ \\
%    $t_\mathrm{SP}$ & $2.17 \times 10^{-2}$ & $1.25 \times 10^{-1}$ & 
%                      $1.59 \times 10^{0}$ & $2.19 \times 10^{1}$ & 
%                      $2.14 \times 10^{2}$ & $2.20 \times 10^{3}$ \\
%    ratio & --- & 5.76 & 12.72 & 13.77 & 9.77 & 10.14 \\
%    \hline
%  \end{tabular}
%  \caption{\label{tbl:ellipseBLTime} The time, $t_\mathrm{SP}$, for a
%  semi-permeable vesicle to begin inflating.}
%\end{table}
%
%%\begin{figure}[htp]
%%\begin{minipage}{0.40\textwidth}
%%\ifTikz
%%\input{figures/starTension.tikz}
%%\fi
%%\end{minipage}
%%\hfill
%%\begin{minipage}{0.55\textwidth}
%%  \centering
%%\includegraphics[width=0.32\textwidth]{figures/StarTensionTime1.pdf}
%%\includegraphics[width=0.32\textwidth]{figures/StarTensionTime2.pdf}
%%\includegraphics[width=0.32\textwidth]{figures/StarTensionTime3.pdf} \\
%%\includegraphics[width=0.32\textwidth]{figures/StarTensionTime4.pdf}
%%\includegraphics[width=0.32\textwidth]{figures/StarTensionTime5.pdf}
%%\includegraphics[width=0.32\textwidth]{figures/StarTensionTime6.pdf}
%%\end{minipage}
%%  \caption{\label{fig:starTension} The tension of the time steps shown
%%  in Figure~\ref{fig:starShape}. The tension at the time horizon $T=1$
%%  is also included. At this point, the vesicle is nearly circular and
%%  the tension is constant and positive. The constant is given by
%%  equation~\eqref{eqn:SSshape}, and this value corresponds to the
%%  dashed black line.}
%%\end{figure}
%
%%\begin{figure}[htp]
%%\begin{minipage}{0.40\textwidth}
%%%\ifTikz
%%\input{figures/starFlux.tikz}
%%%\fi
%%\end{minipage}
%%\hfill
%%\begin{minipage}{0.55\textwidth}
%%\includegraphics[width=0.32\textwidth]{figures/StarFluxTime1.pdf}
%%\includegraphics[width=0.32\textwidth]{figures/StarFluxTime2.pdf}
%%\includegraphics[width=0.32\textwidth]{figures/StarFluxTime3.pdf} \\
%%\includegraphics[width=0.32\textwidth]{figures/StarFluxTime4.pdf}
%%\includegraphics[width=0.32\textwidth]{figures/StarFluxTime5.pdf}
%%\includegraphics[width=0.32\textwidth]{figures/StarFluxTime6.pdf}
%%\end{minipage}
%%  \caption{\label{fig:starFlux} The flux of the time steps shown in
%%  Figure~\ref{fig:starShape}. The tension at the time horizon $T=1$ is
%%  also included. At this point, the vesicle is nearly circular and there
%%  is no flux.}
%%\end{figure}
%\begin{figure}[htp]
%    \ifTikz
%    \input{figures/starRelaxation1.tikz}
%    \quad
%    \input{figures/starRelaxation2.tikz}
%    \quad
%    \input{figures/starRelaxation3.tikz}
%    \quad
%    \input{figures/starRelaxation4.tikz}
%    \quad
%    \input{figures/starRelaxation5.tikz}
%    \fi
%  \caption{\label{fig:starShape} An initially star-shaped semi-permeable
%  vesicle in a quiescent flow with $\beta=1$. Note that the time steps
%  are not equispaced.}
%\end{figure}
%\begin{figure}[htp]
%  \centering
%%  \ifTikz
%  \input{figures/ellipseVelocity1.tikz}
%  \input{figures/ellipseVelocity2.tikz}
%  \input{figures/ellipseVelocity3.tikz}
%%  \fi
%  \caption{\label{fig:vesVelocity} The velocity contributions due to
%  semi-permeability (red) and force balance (blue). The green dashed
%  line is the velocity of an impermeable vesicle with the same initial
%  shape as the semi-permeable vesicle.}
%\end{figure}
%
%\begin{figure}[htp]
%%  \ifTikz
%  \input{figures/ellipseVelocityNorms.tikz}
%%  \fi
%  \caption{\label{fig:vesVelocityNorm} The max norm of the velocity due
%  to the force balance (blue) and semi-permeability. Also included is
%  the velocity of an impermeable vesicle (green). The three black lines
%  correspond to the times reported in Figure~\ref{fig:vesVelocity}.}
%\end{figure}

% \newpage
%\input{figures/shearPhaseDiagramRA2.tikz}
%\input{figures/parabolicPhaseDiagram.tikz}
%\begin{figure}[htp]
%%  \ifTikz
%%  \input{figures/parabolicPhaseDiagram.tikz}
%%  \fi
%  \includegraphics[width=0.9\linewidth]{figures/parabolicPhaseDiagram.pdf}
%  \caption{\label{fig:parabolicPhaseDiagram} The steady state shape of a
%  semi-permeable vesicle with several different permeability rates
%  $\beta$ and flow rates $U$. The numbers reported above each vesicle is
%  its reduced area. At high flow rates, the vesicle self-intersects
%  before reaching a steady state configuration.}
%\end{figure}
%
%
%\begin{table}[htp]
%  \centering
%  \caption{\label{tbl:parabolicRelaxTimes1} The time for a
%  semi-permeable vesicle in a Poiseuille flow to reach its steady state
%  ($t_\mathrm{steady}$) and to begin inflating ($t_\mathrm{inflate}$).
%  The times are reported for the maximum velocities $0.1 \mu m/s$ and
%  $10 \mu m/s$.}
%  \begin{tabular}{C{0.8cm}C{2cm}C{0.8cm}C{2cm}C{0.8cm}}
%    \multicolumn{5}{c}{$U = 0.1 \mu m/s$} \\
%    $\beta$ & $t_\mathrm{steady}$ & ratio & $t_\mathrm{inflate}$ & ratio \\
%    \midrule
%    $10^{0}$  & $3.33 \times 10^{0}$ & ---  
%              & $1.67 \times 10^{-2}$ & --- \\ 
%    $10^{-1}$ & $1.37 \times 10^{1}$ & 4.12 & 
%                $8.73 \times 10^{-1}$ & 5.23 \\
%    $10^{-2}$ & $8.60 \times 10^{1}$ & 6.26 & 
%                $1.11 \times 10^{0}$ & 12.74 \\
%    $10^{-3}$ & $7.75 \times 10^{2}$ & 9.01 & 
%                $1.63 \times 10^{1}$ & 14.70 \\
%    $10^{-4}$ & $7.69 \times 10^{3}$ & 9.93 & 
%                $1.74 \times 10^{2}$ & 10.63 \\
%    $10^{-5}$ & $8.01 \times 10^{4}$ & 10.41 & 
%                $1.66 \times 10^{3}$ & 9.58 \\
%    \bottomrule
%  \end{tabular}
%
%  \begin{tabular}{C{0.8cm}C{2cm}C{0.8cm}C{2cm}C{0.8cm}}
%    \multicolumn{5}{c}{$U = 10 \mu m/s$} \\
%    $\beta$ & $t_\mathrm{steady}$ & ratio & $t_\mathrm{inflate}$ & ratio \\
%    \midrule
%    $10^{0}$  & $3.55 \times 10^{0}$ & ---  
%              & $1.67 \times 10^{-2}$ & --- \\ 
%    $10^{-1}$ & $1.87 \times 10^{1}$ & 5.27 & 
%                $9.01 \times 10^{-2}$ & 5.40 \\
%    $10^{-2}$ & $1.17 \times 10^{2}$ & 6.26 & 
%                $1.52 \times 10^{0}$ & 16.87 \\
%    $10^{-3}$ & $1.06 \times 10^{3}$ & 9.06 & 
%                $2.07 \times 10^{1}$ & 13.62 \\
%    $10^{-4}$ & $1.02 \times 10^{4}$ & 9.62 & 
%                $2.25 \times 10^{2}$ & 10.87 \\
%    $10^{-5}$ & $1.04 \times 10^{5}$ & 10.20 & 
%                $2.25 \times 10^{3}$ & 10.00 \\
%    \bottomrule
%  \end{tabular}
%\end{table}
%The width $W$ is chosen so that $W/R =
%10$, where $R$ is the radius of the vesicle. We investigate the effect
%of the maximum velocity $U$ and the permeability rate $\beta$ on the
%steady state shape of a vesicle initially placed on the center line
%$y=0$. Figure~\ref{fig:parabolicPhaseDiagram} shows the steady state
%configuration for a variety of maximum velocities and permeability
%rates. Similar to the shear example, the maximum velocity strongly
%affects the final shape while the permeability rate's effect is much
%weaker. Instead, the permeability rate determines the time required for
%the vesicle to reach a steady state. In
%Table~\ref{tbl:parabolicRelaxTimes1}, we consider two maximum velocities
%and report the time, $t_\mathrm{steady}$, required for the vesicle's
%area to be within 1.3\% of its maximum area, and the time,
%$t_\mathrm{inflate}$, required for the vesicle's area to exceed 1.3\% of
%its initial area. We see that both times scale with $\beta^{-1}$. 

%\begin{figure}[htp]
%  \centering
%  \begin{tabular}{ccc}
%    \ifTikz
%    \scalebox{0.31}{\input{figures/stenosisTension1.tikz}} &
%    \scalebox{0.31}{\input{figures/stenosisTension3.tikz}} &
%    \scalebox{0.31}{\input{figures/stenosisTension5.tikz}} \\
%    \scalebox{0.31}{\input{figures/stenosisTension7.tikz}} &
%    \scalebox{0.31}{\input{figures/stenosisTension9.tikz}} &
%    \scalebox{0.31}{\input{figures/stenosisTension11.tikz}} 
%    \fi
%  \end{tabular}
%  \caption{\label{fig:stenosisTension} The tension of the impermeable
%  (red) and semi-permeable (dashed blue) vesicles in
%  Figure~\ref{fig:stenosisShape}. The point $\theta=0$ corresponds to
%  the right-most point of the vesicle.}
%\end{figure}
%
%\begin{figure}[htp]
%  \centering
%  \begin{tabular}{ccc}
%    \iftikz
%    \scalebox{0.31}{\input{figures/stenosisflux1.tikz}} &
%    \scalebox{0.31}{\input{figures/stenosisflux3.tikz}} &
%    \scalebox{0.31}{\input{figures/stenosisflux5.tikz}} \\
%    \scalebox{0.31}{\input{figures/stenosisflux7.tikz}} &
%    \scalebox{0.31}{\input{figures/stenosisflux9.tikz}} &
%    \scalebox{0.31}{\input{figures/stenosisflux11.tikz}} 
%    \fi
%  \end{tabular}
%  \caption{\label{fig:stenosisFlux} The flux (equivalent to pressure
%  jump) of the impermeable (red) and semi-permeable (dashed blue)
%  vesicles in Figure~\ref{fig:stenosisShape}. The point $\theta=0$
%  corresponds to the right-most point of the vesicle.}
%\end{figure}

\section*{Supplementary Material: Formulation \label{sc:formulate}}
We consider a two-dimensional semi-permeable vesicle suspended in an
unbounded viscous fluid driven by the imposed flow $\uu_\infty(\xx)$.
Since fluid is transported across the semi-permeable vesicle membrane,
we only consider fluids with uniform viscosity. Letting $\gamma$ be the
vesicle interface, the fluid velocity $\uu$ and pressure $p$ satisfy
%
\begin{alignat}{3}
  \label{eqn:governing}
  -\nabla p + \mu \triangle \uu &= 0, \quad
  \nabla \cdot \uu = 0, \qquad &&\xx \in \RR^2 \setminus \gamma, \\
%
  \uu(\xx) &\rightarrow \uu_\infty(\xx),
    &&\norm{\xx} \rightarrow \infty,
\end{alignat}
where $\mu$ is the fluid viscosity. Letting $\nn$ be the outward normal
to $\gamma$, $\jump{\cdot}$ be the jump across the interface, and $T$ be
the hydrodynamic stress tensor, the interfacial boundary conditions are
\begin{align}
  \label{eqn:jump}
  \jump{T\cdot\nn} = \ff_\mathrm{mem}, \quad \jump{\uu} = 0,
\end{align}
where $\ff_\mathrm{mem}$ is the membrane force that results from the
Helfrich energy with bending modulus $k_b$, and a tension term that acts
as a Lagrange multiplier to satisfy the local inextensibility condition.
Following~\cite{vee-gue-zor-bir2009}, we modify the bending tension and
forces as
$\ff_\mathrm{mem} = \ff_\mathrm{ben} +
\ff_\mathrm{ten}$, where
\begin{align}
  \label{eqn:membraneForces}
  \ff_\mathrm{ben} = -k_b \xx_{ssss}, \qquad
  \ff_\mathrm{ten} = (\sigma \xx_s)_s.
\end{align}
The physical tension is $\Lambda = \sigma + 1.5 \kappa^2$, where
$\kappa$ is the membrane curvature.

Semi-permeability is introduced by modifying the vesicle velocity from
the standard choice. Instead of using the no-slip boundary condition, we
assume the fluid flux through the boundary is proportional to the
mechanical force~\cite{yao-mor2017}. That is, 
\begin{align}
  \label{eqn:vesicleFlux}
  \uu - \dot{\xx} = - \beta (\ff_\mathrm{mem} \cdot \nn) \nn, \qquad
  \xx \in \gamma,
\end{align}
where $\beta$ is the semi-permeability rate.  


%%%%%%%%%%%%%%%%%%%%%%%%%%%%%%%%%%%%%%%%%%%%%%%%%%%%%%%%%%%%%%%%%%%%%%%%
\subsection*{Integral equation formulation}
Since the fluid satisfies the Stokes equations, it can be represented as
layer potential. Given the interfacial boundary
conditions~\eqref{eqn:jump}, the fluid velocity is
\begin{align}
  \uu(\xx) = \uu_\infty(\xx) + \SS[\ff_\mathrm{mem}](\xx), \quad
    \xx \in \Omega,
\end{align}
where $\SS$ is the single-layer potential
\begin{align}
  \SS[\ff](\xx) = \frac{1}{4\pi\mu} \int_{\gamma} \left(
    -\mathbf{I} \log\rho + \frac{\rr \otimes \rr}{\rho^2} \right)
    \ff(\yy) ds_{\yy},
\end{align}
with $\rr = \xx - \yy$ and $\rho = \norm{\rr}$. Imposing the flux
condition~\eqref{eqn:vesicleFlux} and the inextensibility condition, the
vesicle velocity satisfies
\begin{align}
  \label{eqn:vesVelocity}
  \dot{\xx} &= \uu_\infty(\xx) + \beta (\ff_\mathrm{mem}\cdot\nn)\nn
  + \SS [\ff_\mathrm{mem}](\xx),  \quad
  \xx_s \cdot \dot{\xx}_s = 0.
\end{align}

%%%%%%%%%%%%%%%%%%%%%%%%%%%%%%%%%%%%%%%%%%%%%%%%%%%%%%%%%%%%%%%%%%%%%%%%
\subsection*{Dimensionless equations}
The inextensibility condition guarantees that the vesicle's length, $L$,
is conserved, while its area, $A$, can change due to semi-permeability.
Therefore, the reduced area $\alpha = 4\pi A/L^2 \in (0,1]$ is not
conserved. We non-dimensionalize~\eqref{eqn:vesVelocity} by introducing
the length scale $R_0 = L/2\pi$ and defining the time scale $\tau = \mu
R_0^3/k_b$, the tension scale $Q = k_b/R_0^2$, and the permeability
scale $W = R_0/\mu$. The background velocity $\uu_\infty$ is
non-dimensionalized with $R_0/\tau$.

\todo[inline]{This is a dump of information regarding how we
non-dimensionalize}
In each experiment, we initialize an elliptical vesicle with longest
diameter of 9$\mu$m. We use a length scale of $R_0 = 10^{-6}$m, a
bending stiffness of $k_b = 10^{-19}$J, and fluid viscosity of $\mu=5
\times 10^{-2}$kg/ms. Using the relaxation time scale $\tau = \mu
R_0^3/k_b = 5 \times 10^{-1}$s, the pressure scale is $P = k_b/R_0^3 =
10^{-1}$Pa. 



%%%%%%%%%%%%%%%%%%%%%%%%%%%%%%%%%%%%%%%%%%%%%%%%%%%%%%%%%%%%%%%%%%%%%%%%
\subsection*{Area dynamics}
Following the analysis of Veerapaneni et al.~\cite{vee-raj-bir-pur2009},
we compute the steady state shape of a semi-permeable vesicle in a
quiescent flow. The steady state shape is a stationary point of the
Lagrangian
\begin{align}
  \mathcal{L} = \frac{1}{2}\int_{\gamma} \kappa^2 \, ds +
    \Lambda \left(\int_{\gamma} ds  - L \right),
\end{align}
where the Lagrange multiplier $\Lambda$ is the tension. Note the absence
of the pressure Lagrange multiplier since the vesicle's area fluctuates.
Taking the variation of $\mathcal{L}$ with respect to $\gamma$ and
setting it to zero, the steady state shape satisfies $\kappa_{ss} +
\frac{1}{2}\kappa^3 - \Lambda \kappa = 0$, with initial conditions
$\kappa(0) = \kappa_0$ and $\kappa_s(0) = 0$.  Integrating once, we have
\begin{align}
  \frac{\kappa_s^2}{2} + \frac{\kappa^4}{8} - 
    \frac{\Lambda}{2}\kappa^2 = \frac{\kappa_0^4}{8} - 
    \frac{\Lambda}{2}\kappa_0^2.
  \label{eqn:curveODE}
\end{align}
Assuming $\kappa_s \neq 0$,~\eqref{eqn:curveODE} is separable, and can
be solved analytically in terms of the {\em EllipticF} function using
Mathematica. Unlike in the impermeable case~\cite{vee-raj-bir-pur2009},
the solution of~\eqref{eqn:curveODE} is not periodic unless $\kappa(s) =
\kappa_0$. Therefore, the steady state shape of a semi-permeable vesicle
in a quiescent flow is a circle with radius $L/2\pi$. Therefore, the
steady state curvature and tension are
\begin{align}
  \kappa = \frac{2\pi}{L}, \: \Lambda = \frac{2\pi^2}{L^2}.
  \label{eqn:SSshape}
\end{align}
Note that in contrast to a impermeable vesicle, the tension is positive
rather than negative.

We also compute the transient area of the vesicle. Since the area of the
vesicle is
\begin{align}
  A(t) = \frac{1}{2}\int_{\gamma} (\xx \cdot \nn)\, ds,
  \label{eqn:area}
\end{align}
its derivative includes terms due to the time derivative of $\xx \cdot
\nn$ and a term due to interface stretching~\cite{lai-tse-hua2008}, but
this latter term term is zero because of the local inextensibility
condition. Therefore,
\begin{align}
  \dot{A}(t) =
  \frac{1}{2} \int_{\gamma} (\dot{\xx} \cdot \nn)\, ds  + 
  \frac{1}{2} \int_{\gamma} (\xx \cdot \dot{\nn})\, ds.
\end{align}
Applying integration by parts, the two integrals agree, and we have
%\begin{align}
%  \int_\gamma (\xx \cdot \dot{\nn})\, ds 
%    = \int_\gamma \left(\xx \cdot \dot{\xx}_s^\perp \right)
%    = -\int_\gamma \left(\xx^\perp \cdot \dot{\xx}_s\right)\, ds 
%    = \int_\gamma \left(\xx_s^\perp \cdot \dot{\xx}\right)\, ds 
%    = \int_\gamma (\dot{\xx} \cdot \nn)\, ds.
%\end{align}
\begin{align}
  \dot{A}(t) = \int_\gamma \left(\beta (\ff \cdot \nn)\nn 
    + \SS[\ff]\right) \cdot \nn\, ds 
  = \beta \int_\gamma (\ff \cdot \nn)\, ds,
\end{align}
where we have used the incompressibility of the single-layer potential.
Repeatedly applying integration by parts, we have
\begin{align}
  \dot{A}(t) &= \beta \int_\gamma \left( -\xx_{ssss} + 
    (\sigma \xx_s)_s \right) \cdot \nn \, ds \\
  &= -\beta \int_\gamma \left(-\xx_{sss} + \sigma \xx_s 
    \right) \cdot \kappa \xx_s \, ds \\
  &= -\beta \int_\gamma \left(\xx_{ss} \cdot 
    (\kappa \xx_s)_s + \kappa \sigma \right) \, ds \\
  &= -\beta \int_\gamma \left(\kappa (\xx_{ss} \cdot \xx_{ss}) + 
    \kappa_s (\xx_{ss} \cdot \xx_s) + \kappa \sigma \right) 
    \, ds \\
  &= -\beta \int_\gamma \left(\kappa^3 + \kappa \sigma \right) 
    \, ds = \beta \int_\gamma \left(
    \frac{\kappa^3}{2} - \kappa \Lambda \right) \, ds.
  \label{eqn:areaROC}
\end{align}
Note that~\eqref{eqn:SSshape} and are consistent since the constant
curvature and tension values cause the integrand to vanish.

%%%%%%%%%%%%%%%%%%%%%%%%%%%%%%%%%%%%%%%%%%%%%%%%%%%%%%%%%%%%%%%%%%%%%%%%
\section*{Supplementary Material: Numerical Methods}

%%%%%%%%%%%%%%%%%%%%%%%%%%%%%%%%%%%%%%%%%%%%%%%%%%%%%%%%%%%%%%%%%%%%%%%%
\subsection*{Discretization in Space}
By using a boundary integral equation formulation, the unknowns are the
vesicle's position and tension that we track at $N$ discretization
points. Derivatives are computed with Fourier differentiation, and the
eighth-order quadrature~\cite{alp1999} is applied to the single-layer
potential. For constricted flows, nearly-singular integrals are computed
with an interpolation-based quadrature rule~\cite{qua-bir2014}.

%%%%%%%%%%%%%%%%%%%%%%%%%%%%%%%%%%%%%%%%%%%%%%%%%%%%%%%%%%%%%%%%%%%%%%%%
\subsection*{Discretization in Time}
To eliminate stringent time step restrictions, we modify a time stepping
method that discretizes high-order derivatives
semi-implicitly~\cite{vee-gue-zor-bir2009}. We introduce the notation
\begin{alignat}{3}
  &B[\xx]\ff = -\frac{d^4}{ds^4} \ff,  \qquad
  &&T[\xx]\sigma = (\sigma \xx_s)_s, \\
  &D[\xx]\ff = \xx_s \cdot \ff_s, 
  &&P[\xx]\ff = (\ff \cdot \nn) \nn,
\end{alignat}
for the differential and projection operators. Letting $B^N$ be the
bending operator due to the vesicle configuration at time $t^N$, and
similar notation for the other operators, we use the first-order
semi-implicit time stepping method
\begin{alignat}{3}  
  \frac{\xx^{N+1} - \xx^N}{\Delta t} &= \uu_\infty(\xx^N) 
  &&+ \beta P^N\left(B^N\xx^{N+1} + T^N\sigma^{N+1}\right) \nonumber \\
  & &&+ \SS^N\left(B^N\xx^{N+1} + T^N\sigma^{N+1}\right), 
\end{alignat}
and  the inextensibility condition is discretized as
\begin{align}
  D^N\xx^{N+1} &= 1.
\end{align}
To achieve second-order accuracy over long time horizons, we modify an
adaptive spectral deferred correction time stepping
method~\cite{qua-bir2016}. Since the area of the vesicle is not
conserved, we only use the length of the vesicle to estimate the error
which determines if a time step is accepted or not and determines the
subsequent time step size.



\end{document}


% OLD TEXT AND PLOTS FROM THE NUMERICAL EXAMPLES

%We plot the area of a vesicle with six different permeability rates in
%Figure~\ref{fig:ellipseArea}. The area is computed directly from the
%vesicle shape and the time axis is scaled by $\beta$. The plot verifies
%that the time for the vesicle to reach a circular shape is proportional
%to $\beta^{-1}$. We also solve~\eqref{eqn:areaROC} for the $\beta=10$
%simulation and superimpose its solution with dots on
%Figure~\ref{fig:ellipseArea}.



%\begin{figure}[htp]
%  \centering
%%  \ifTikz
%%  \input{figures/ellipseArea.tikz}
%%  \fi
%  \includegraphics[width=0.9\linewidth]{figures/ellipseArea}
%  \caption{\label{fig:ellipseArea} The area of an elliptical
%  semi-permeable vesicle, with permeability rate $\beta$ in a quiescent
%  flow. The time axis is scaled by the permeability rate $\beta$. Since
%  the curves collapse to a single curve, the permeability rate $\beta$
%  sets a relaxation time scale.}
%\end{figure}

%We further analyze the transient dynamics by considering the vesicle
%velocity~\eqref{eqn:vesVelocity} for small $\beta$. Two terms contribute
%to the vesicle velocity: (i) the permeability velocity, $\beta(\ff \cdot
%\nn)\nn$, and (ii) the force balance velocity, $\SS[\ff]$. Since $\beta
%\ll 1$, the permeability velocity is much smaller than the force balance
%velocity at early times, and the semi-permeable vesicle dynamics
%resembles those of an impermeable vesicle. As the force balance velocity
%decreases, the permeability velocity becomes significant, and the
%vesicle begins to inflate to a circle. This results in the membrane
%force and velocity both converging to zero. Letting $\beta = 10^{-3}$,
%the normal component of the force balance velocity (blue) and the
%permeability velocity (red) are plotted at three times in
%Figure~\ref{fig:vesVelocity}. We also plot the velocity (green) of an
%identically initialized impermeable vesicle. At the early time $t=0.5$,
%the permeability velocity is negligible relative to the force balance
%velocity, and the force balance velocity matches with the impermeable
%vesicle velocity. At intermediate time $t=5$, all three velocities are
%comparable in size, and the semi-permeable vesicle begins to inflate.
%Finally, at time $t=50$, the impermeable vesicle is near steady state,
%while the semi-permeable vesicle is still inflating. The right-most
%plot of Figure~\ref{fig:vesVelocity} is the maximum norm of the
%different velocity contributions as a function of time, and the black
%vertical lines correspond to the times reported in the other three
%subplots.
%
%\begin{figure*}[htp]
%  \centering
%%  \scalebox{0.6}{\input{figures/ellipseVelocity1.tikz}}
%%  \scalebox{0.6}{\input{figures/ellipseVelocity2.tikz}}
%%  \scalebox{0.6}{\input{figures/ellipseVelocity3.tikz}}
%%  \scalebox{0.6}{\input{figures/ellipseVelocity4.tikz}}
%%  \input{figures/ellipseVelocityNorms.tikz}
%  \includegraphics[width=0.24\linewidth]{figures/ellipseVelocity1.pdf}
%  \includegraphics[width=0.24\linewidth]{figures/ellipseVelocity2.pdf}
%  \includegraphics[width=0.24\linewidth]{figures/ellipseVelocity3.pdf}
%  \includegraphics[width=0.24\linewidth]{figures/ellipseVelocity4.pdf}
%  \caption{\label{fig:vesVelocity} The normal velocity contributions due
%  to force balance (blue) and permeability (red). The green line is the
%  velocity of an impermeable vesicle with the same initial shape as the
%  semi-permeable vesicle.}
%\end{figure*}

%We next investigate the interplay between the tension, transmembrane
%flux, and curvature of a semi-permeable vesicle. We let $\beta = 1$ and
%initialize the vesicle with regions of both positive and negative
%curvature. The vesicle tension, $\Lambda$, and the flux, $\ff \cdot
%\nn$, are plotted in Figure~\ref{fig:starTensionFlux}. At early times,
%regions of large negative curvature have negative tension and regions
%with large positive curvature have positive tension, and the same result
%holds for an impermeable vesicle. In addition, regions with large
%curvature have a large inflow of fluid (positive flux), while the
%flatter regions have an outflow of fluid. At these early times, the net
%effect is vesicle deflation. As the vesicle shape relaxes, the same
%general tension and flux trends persist, but the net flux is positive
%and the vesicle inflates. At later times, the tension becomes positive
%and the vesicle continues to inflate towards a circle. Finally, the
%tension transitions to a positive constant function, the membrane force
%and flux approach zero, and the vesicle shape reaches its steady
%circular shape.

%\begin{figure*}[htp]
%  \centering
%  \includegraphics[width=0.48\linewidth,trim =2cm 5cm 0cm 5cm, clip=true]{figures/StarTensionTime1.pdf}
%  \includegraphics[width=0.48\linewidth,trim =2cm 5cm 0cm 5cm, clip=true]{figures/StarFluxTime1.pdf}
%
%  \includegraphics[width=0.48\linewidth,trim =2cm 5cm 0cm 5cm, clip=true]{figures/StarTensionTime2.pdf}
%  \includegraphics[width=0.48\linewidth,trim =2cm 5cm 0cm 5cm, clip=true]{figures/StarFluxTime2.pdf}
%
%  \includegraphics[width=0.48\linewidth,trim =2cm 5cm 0cm 5cm, clip=true]{figures/StarTensionTime3.pdf}
%  \includegraphics[width=0.48\linewidth,trim =2cm 5cm 0cm 5cm, clip=true]{figures/StarFluxTime3.pdf}
%
%  \includegraphics[width=0.48\linewidth,trim =2cm 5cm 0cm 5cm, clip=true]{figures/StarTensionTime4.pdf}
%  \includegraphics[width=0.48\linewidth,trim =2cm 5cm 0cm 5cm, clip=true]{figures/StarFluxTime4.pdf}
%
%  \includegraphics[width=0.48\linewidth,trim =2cm 5cm 0cm 5cm, clip=true]{figures/StarTensionTime5.pdf}
%  \includegraphics[width=0.48\linewidth,trim =2cm 5cm 0cm 5cm, clip=true]{figures/StarFluxTime5.pdf}
%
%  \includegraphics[width=0.48\linewidth,trim =2cm 5cm 0cm 5cm, clip=true]{figures/StarTensionTime6.pdf}
%  \includegraphics[width=0.48\linewidth,trim =2cm 5cm 0cm 5cm, clip=true]{figures/StarFluxTime6.pdf}
%  \caption{\label{fig:starTensionFlux} The vesicle tension (left) and
%  flux (right) of the semi-permeable vesicle in a quiescent flow with
%  $\beta=1$.}
%\end{figure*}

%\begin{figure*}[htp]
%  \centering
%  \includegraphics[width=0.16\linewidth,trim =2cm 5cm 0cm 5cm, clip=true]{figures/StarTensionTime1.pdf}
%  \includegraphics[width=0.16\linewidth,trim =2cm 5cm 0cm 5cm, clip=true]{figures/StarTensionTime2.pdf}
%  \includegraphics[width=0.16\linewidth,trim =2cm 5cm 0cm 5cm, clip=true]{figures/StarTensionTime3.pdf}
%  \includegraphics[width=0.16\linewidth,trim =2cm 5cm 0cm 5cm, clip=true]{figures/StarTensionTime4.pdf}
%  \includegraphics[width=0.16\linewidth,trim =2cm 5cm 0cm 5cm,clip=true]{figures/StarTensionTime5.pdf}
%  \includegraphics[width=0.16\linewidth,trim =2cm 5cm 0cm 5cm,clip=true]{figures/StarTensionTime6.pdf}
%
%  \includegraphics[width=0.16\linewidth,trim =2cm 5cm 0cm 5cm, clip=true]{figures/StarFluxTime1.pdf}
%  \includegraphics[width=0.16\linewidth,trim =2cm 5cm 0cm 5cm, clip=true]{figures/StarFluxTime2.pdf}
%  \includegraphics[width=0.16\linewidth,trim =2cm 5cm 0cm 5cm, clip=true]{figures/StarFluxTime3.pdf}
%  \includegraphics[width=0.16\linewidth,trim =2cm 5cm 0cm 5cm, clip=true]{figures/StarFluxTime4.pdf}
%  \includegraphics[width=0.16\linewidth,trim =2cm 5cm 0cm 5cm, clip=true]{figures/StarFluxTime5.pdf}
%  \includegraphics[width=0.16\linewidth,trim =2cm 5cm 0cm 5cm, clip=true]{figures/StarFluxTime6.pdf}
%  \caption{\label{fig:starTensionFlux} The vesicle tension (top) and
%  flux (bottom) of the semi-permeable vesicle in a quiescent
%  flow with $\beta=1$.}
%\end{figure*}



%\begin{figure}[htp]
%  \centering
%  \ifTikz
%  \input{figures/shearSS.tikz}
%  \fi
%%  \includegraphics[width=0.9\linewidth]{figures/shearSS.pdf}
%  \caption{\label{fig:shearSS} The reduced area of a semi-permeable
%  vesicle in a shear flow. The final reduced area is nearly independent
%  of the initial reduced area.}
%\end{figure}


%\begin{figure}[htp]
%  \centering
%  %\ifTikz
%  \input{figures/shearPhaseDiagramRA2.tikz}
%  %\fi
%%  \includegraphics[width=\linewidth]{figures/shearPhaseDiagramRA2.pdf}
%  \caption{\label{fig:shearPhaseDiagram} The steady state shape of a
%  semi-permeable vesicle with several different permeability rates
%  $\beta$ and shear rates $\dot{\gamma}$. The final reduced areas are
%  reported for the largest and smallest parameter values. The final
%  reduced area decreases with the flow rate, while the permeability rate
%  has a very small effect on the steady state shape.}
%\end{figure}


%\begin{figure}[htp]
%%  \ifTikz
%%  \input{figures/parabolicOffCenterPhaseImpermeable.tikz}
%%  \fi
%  \includegraphics[width=0.9\linewidth]{figures/parabolicOffCenterPhaseImpermeable.pdf}
%  \caption{\label{fig:parabolicOffCenterImpermeablePhaseDiagram} Phase
%  diagram of an impermeable vesicle with several different flow rates
%  $U$ and reduced areas $\nu$. As shown by Kaoui et
%  al.~\cite{kao-bir-mis2009}, the final vesicle shape is either an
%  axisymmetric parachute or bullet (pink region) or an asymmetric
%  slipper (yellow region).}
%\end{figure}

%\begin{figure}[htp]
%%  \ifTikz
%%  \input{figures/parabolicOffCenterPhaseSemipermeable.tikz}
%%  \fi
%  \includegraphics[width=0.9\linewidth]{figures/parabolicOffCenterPhaseSemipermeable.pdf}
%  \caption{\label{fig:parabolicOffCenterSemipermeablePhaseDiagram} Phase
%  diagram of a semi-permeable vesicle, with $\beta = 10^{-3}$, with
%  several different flow rates $U$ and reduced areas $\nu$. The
%  steady state reduced area for each flow rate, which is reported along
%  the top of the vesicles, is nearly independent of the initial reduced
%  area. Low flow rates result in axisymmetric vesicles with large
%  reduced area, and high flow rates result in asymmetric vesicles with
%  low reduced area. Results at higher flow rates are not eporeted since
%  the vesicle self-intersects.}
%\end{figure}


%\begin{figure}[htp]
%%  \ifTikz
%%  \scalebox{0.5}{\input{figures/stenosisShapeTension01.tikz}}
%%  \scalebox{0.5}{\input{figures/stenosisShapeFlux02.tikz}}
%%  \scalebox{0.5}{\input{figures/stenosisShapeTension03.tikz}}
%%  \scalebox{0.5}{\input{figures/stenosisShapeFlux04.tikz}}
%%  \scalebox{0.5}{\input{figures/stenosisShapeTension05.tikz}}
%%  \scalebox{0.5}{\input{figures/stenosisShapeFlux06.tikz}}
%%  \scalebox{0.5}{\input{figures/stenosisShapeTension07.tikz}}
%%  \scalebox{0.5}{\input{figures/stenosisShapeFlux08.tikz}}
%%  \scalebox{0.5}{\input{figures/stenosisShapeTension09.tikz}}
%%  \scalebox{0.5}{\input{figures/stenosisShapeFlux10.tikz}}
%%  \scalebox{0.5}{\input{figures/stenosisShapeTension11.tikz}}
%%  \scalebox{0.5}{\input{figures/stenosisShapeFlux12.tikz}}
%%  \scalebox{0.5}{\input{figures/stenosisShapeTension02.tikz}}
%%  \scalebox{0.5}{\input{figures/stenosisShapeFlux04.tikz}}
%%  \scalebox{0.5}{\input{figures/stenosisShapeTension06.tikz}}
%%  \scalebox{0.5}{\input{figures/stenosisShapeFlux08.tikz}}
%%  \scalebox{0.5}{\input{figures/stenosisShapeTension10.tikz}}
%%  \scalebox{0.5}{\input{figures/stenosisShapeFlux12.tikz}}
%%  \fi
%  \includegraphics[width=0.45\linewidth]{figures/stenosisShapeTension02.pdf}
%  \includegraphics[width=0.45\linewidth]{figures/stenosisShapeFlux04.pdf}
%  \\
%  \includegraphics[width=0.45\linewidth]{figures/stenosisShapeTension06.pdf}
%  \includegraphics[width=0.45\linewidth]{figures/stenosisShapeFlux08.pdf}
%  \\
%  \includegraphics[width=0.45\linewidth]{figures/stenosisShapeTension10.pdf}
%  \includegraphics[width=0.45\linewidth]{figures/stenosisShapeFlux12.pdf}
%  \caption{\label{fig:stenosisShape} An impermeable (dashed) and
%  semi-permeable (solid) vesicle in a stenosed geometry (black).
%  The vesicles' initial configuration are identical with reduced area
%  $\nu = 0.65$. The color denotes the vesicles' tension (left) and flux
%  (right). The semi-permeable vesicle deflates throughout the
%  constriction (see Figure~\ref{fig:stenosisArea}) and develops higher
%  curvature regions than its impermeable counterpart.}
%\end{figure}
%
%\begin{figure}[htp]
%  \centering
%%  \ifTikz
%%  \scalebox{0.5}{\input{figures/stenosisTension12.tikz}}
%%  \scalebox{0.5}{\input{figures/stenosisFlux12.tikz}}
%%  \scalebox{0.5}{\input{figures/stenosisXvelocity12.tikz}}
%%  \scalebox{0.5}{\input{figures/stenosisYvelocity12.tikz}}
%%  \fi
%  \includegraphics[width=0.45\linewidth]{figures/stenosisTension12.pdf}
%  \includegraphics[width=0.45\linewidth]{figures/stenosisFlux12.pdf} \\
%  \includegraphics[width=0.45\linewidth]{figures/stenosisXvelocity12.pdf}
%  \includegraphics[width=0.45\linewidth]{figures/stenosisYvelocity12.pdf}
%  \caption{\label{fig:stenosisTensionAndFlux} The tension (top left), 
%  flux (top right), $x$-velocity (bottom left), and $y$-velocity (bottom
%  right) of the semi-permeable (red) and impermeable (dashed blue)
%  vesicles in Figure~\ref{fig:stenosisShape} at location $x=50$. The
%  point $\theta=0$ corresponds to the right-most point of the vesicle.}
%\end{figure}
%
%\begin{figure}[htp]
%  \centering
%%  \ifTikz
%%  \input{figures/stenosisArea.tikz}
%%  \fi
%  \includegraphics[width=0.8\linewidth]{figures/stenosisArea}
%  \caption{\label{fig:stenosisArea} The area of a stenosed
%  semi-permeable vesicle, with permeability rate $\beta=10^{-3}$. The
%  $x$-axis is the $x$-coordinate of the center of mass of the vesicle.
%  The vesicle loses fluid at a constant rate throughout the constriction
%  that is between $\pm 60$. The semi-permeable vesicle loses 12.8\% of
%  its fluid.}
%\end{figure}
%
%
%\begin{figure}[htp]
%%  \ifTikz
%%  \input{figures/stenosisBL.tikz}
%%  \fi
%  \includegraphics[width=\linewidth]{figures/stenosisBL.pdf}
%  \caption{\label{fig:stenosisBL} A stenosed semi-impermeable (red) and
%  imperemable (blue) vesicle. The semi-permeable vesicle has 
%  reduced area 0.17, and both vesicles were initialized with reduce area
%  $0.20$. The bottom plot shows the velocity relative to the vesicle
%  inside the lubrication layer.  The vesicle velocity in the square is
%  nearly constant (see Figure~\ref{fig:stenosisRA020Velocity}.}
%\end{figure}
%
%
%\begin{figure}[htp]
%  \centering
%%  \ifTikz
%%  \scalebox{0.5}{\input{figures/stenosisXvelocityRA020.tikz}}
%%  \scalebox{0.5}{\input{figures/stenosisYvelocityRA020.tikz}}
%%  \fi
%  \includegraphics[width=0.45\linewidth]{figures/stenosisXvelocityRA020.pdf}
%  \includegraphics[width=0.45\linewidth]{figures/stenosisYvelocityRA020.pdf}
%  \caption{\label{fig:stenosisRA020Velocity} The $x$ (left) and $y$
%  (right) velocities of the vesicle in Figure~\ref{fig:stenosisBL}. The
%  red lines correspond to the semi-permeable vesicle and the blue dashed
%  lines correspond to the impermeable vesicle.}
%\end{figure}
%
%We consider the effect of stenosis on a semi-permeable vesicle. To allow
%for large amounts of fluid flux through the membrane, we consider
%geometry with a long constricted region. We start by considering a
%vesicle initialized with reduced area $\nu = 0.65$, and we compare the
%vesicle shape when $\beta = 0$ (impermeable) and $\beta = 10^{-3}$
%(permeable). Figure~\ref{fig:stenosisShape} shows the vesicles' shape at
%several locations along the constriction. The colors along the left
%channel represent the tension and those along the right represent the
%flux. In Figure~\ref{fig:stenosisTensionAndFlux}, the tension at
%location $x=20$ and the flux at location $x=30$ are plotted with respect
%to arclength. The value of $\theta=0$ corresponds to the nose of the
%vesicle.

<|MERGE_RESOLUTION|>--- conflicted
+++ resolved
@@ -333,9 +333,8 @@
 %%asymmetric slippers.
 %
 %Having validated our method, we investigate the dynamics of a semi-permeable vesicle in a Poiseuille flow. 
-<<<<<<< HEAD
+
 Using several initial
-=======
 $U(1-(y/W)^2,0)$, where $U$ is the maximum imposed velocity. We examine
 the effect of the non-linear Poiseuille flow on the migration of
 semi-permeable vesicle. In this experiment, the vesicle is initialized
@@ -353,13 +352,7 @@
 are undergoing a tank treading motion, and we therefore report them as
 asymmetric slippers.
 
-Having validated our method, we investigate the dynamics of a
-semi-permeable vesicle in a Poiseuille flow. Using several initial
->>>>>>> 46d5371f2ebc6c59ce95ff5e1a8bf2414f4345b5
-reduced areas and flow rates, we recreate the impermeable vesicle phase
-=======
 Using several initial reduced areas and flow rates, we recreate the impermeable vesicle phase
->>>>>>> aa37331f
 diagram for vesicles with a permeability rate of $\beta = 10^{-3}$. The
 final vesicle configurations are in
 Figure~\ref{fig:parabolicComposite}(a). An example of a semi-permeable vesicle with $\alpha(0) = 0.9$ and $U=800$ $\mu m/s$ is
@@ -369,8 +362,7 @@
 the steady state reduced area is independent of the initial reduced
 area, and larger flow rates result in smaller steady state reduced
 areas. We report the steady state reduced area in
-Figure~\ref{fig:parabolicComposite}(a). At the smallest flow rate of $U
-= 200 \mu m/s$, the steady state reduced area is large, and the result
+Figure~\ref{fig:parabolicComposite}(a). At the smallest flow rate of $U= 200 \mu m/s$, the steady state reduced area is large, and the result
 is an axisymmetric bullet. At the larger flow rates, the steady state
 reduced area is smaller, and the result is an asymmetric tank-treading
 slipper. We observe that the membrane permeability to water drastically alters the vesicle shape and position relative to the flow at equilibrium: At $\beta=10^{-3}$ the equilibrium vesicle depends only on the maximum velocity $U$ of the nonlinear shear flow. The higher $U$ the smaller the equilibrium reduced area and the further away vesicle is relative to the flow center at $y=0$. 
