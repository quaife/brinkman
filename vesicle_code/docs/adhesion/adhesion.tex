% ****** Start of file apssamp.tex ******
%
%   This file is part of the APS files in the REVTeX 4.1 distribution.
%   Version 4.1r of REVTeX, August 2010
%
%   Copyright (c) 2009, 2010 The American Physical Society.
%
%   See the REVTeX 4 README file for restrictions and more information.
%
% TeX'ing this file requires that you have AMS-LaTeX 2.0 installed
% as well as the rest of the prerequisites for REVTeX 4.1
%
% See the REVTeX 4 README file
% It also requires running BibTeX. The commands are as follows:
%
%  1)  latex apssamp.tex
%  2)  bibtex apssamp
%  3)  latex apssamp.tex
%  4)  latex apssamp.tex
%
%\documentclass[aps,prb,showpacs,amsmath,amssymb,superscriptaddress]{revtex4-1}
\documentclass[prf,superscriptaddress,showkeys,longbibliography]{revtex4-1}

%\documentclass[%
%reprint,
%superscriptaddress,
%groupedaddress,
%unsortedaddress,
%runinaddress,
%frontmatterverbose, 
%preprint,
%showpacs,preprintnumbers,
%nofootinbib,
%nobibnotes,
%bibnotes,
 %amsmath,amssymb,
 %aps,
%pra,
%prb,
%rmp,
%prstab,
%prstper,
%floatfix,
%]{revtex4-1}

\usepackage{amsmath,amssymb}
\usepackage[titletoc]{appendix}
\usepackage{todonotes}
\usepackage{graphicx}% Include figure files
\usepackage{dcolumn}% Align table columns on decimal point
\usepackage{bm}% bold math
\usepackage{stmaryrd}
%\usepackage{subfig}
%\usepackage{hyperref}% add hypertext capabilities
%\usepackage[mathlines]{lineno}% Enable numbering of text and display math
%\linenumbers\relax % Commence numbering lines

%\usepackage[showframe,%Uncomment any one of the following lines to test 
%%scale=0.7, marginratio={1:1, 2:3}, ignoreall,% default settings
%%text={7in,10in},centering,
%%margin=1.5in,
%%total={6.5in,8.75in}, top=1.2in, left=0.9in, includefoot,
%%height=10in,a5paper,hmargin={3cm,0.8in},
%]{geometry}

\renewcommand{\AA}{\mathcal{A}}
\newcommand{\BB}{\mathcal{B}}
\newcommand{\DD}{\mathcal{D}}
\newcommand{\ff}{\mathbf{f}}
\newcommand{\nn}{\mathbf{n}}
\renewcommand{\tt}{\mathbf{t}}
\newcommand{\pderiv}[2]{\frac{\partial #1}{\partial #2}}
\newcommand{\rr}{\mathbf{r}}
\newcommand{\RR}{\mathbb{R}}
\renewcommand{\ss}{\mathbf{s}}
\renewcommand{\SS}{\mathcal{S}}
\newcommand{\TT}{\mathcal{T}}
\newcommand{\uu}{\mathbf{u}}
\newcommand{\WW}{\mathcal{W}}
\newcommand{\xx}{\mathbf{x}}
\newcommand{\xxi}{\boldsymbol{\xi}}
\newcommand{\yy}{\mathbf{y}}

\newcommand{\subfigimg}[3][,]{%
  \setbox1=\hbox{\includegraphics[#1]{#3}}% Store image in box
  \leavevmode\rlap{\usebox1}% Print image
  \rlap{\hspace*{0pt}\raisebox{\dimexpr\ht1-0\baselineskip}{\bf
  \normalsize #2}}% Print label
  \phantom{\usebox1}% Insert appropriate spacing
}

\begin{document}

\preprint{APS/123-QED}

\title{Hydrodynamics and rheology of a vesicle doublet suspension}
% Force line breaks with \\
%\thanks{A footnote to the article title}%

\author{Bryan Quaife}
\affiliation{Department of Scientific Computing, Florida State University, Tallahassee, Florida, USA}
% \email{bquaife@fsu.edu}
\author{Shravan Veerapaneni}%
% \email{shravan@umich.edu}
\affiliation{Department of Mathematics, University of Michigan, Ann Arbor, Michigan, USA}%
\author{Y.-N.~Young}%
 \email[Corresponding author: ]{yyoung@njit.edu}
\affiliation{Department of Mathematical Sciences, Newark, NJ, USA}%

\date{\today}% It is always \today, today,
             %  but any date may be explicitly specified

\begin{abstract}
The dynamics of an adhesive two-dimensional vesicle doublet under
various flow conditions is investigated numerically using a high-order,
adaptive-in-time boundary integral method. In a quiescent flow, two
nearby vesicles move slowly towards each other under the adhesive
potential, pushing out fluid between them to form a vesicle doublet at
equilibrium. A lubrication analysis on such draining of a thin film
gives the dependencies of draining time on adhesion strength and
separation distance that are in good agreement with numerical results.
%
In a microfluid trap where the stagnation of an extensional flow is
dynamically placed in the middle of a vesicle doublet through an active
control loop, novel dynamics of a vesicle doublet is observed. Numerical
simulations show that there exists a critical extensional flow rate
above which adhesive interaction is overcome by the diverging stream,
thus providing a simple method to measure the adhesion strength between
two vesicle membranes. 
%
In a planar shear flow, numerical simulations reveal that a vesicle
doublet may form provided that the adhesion strength is sufficiently
large at a given vesicle reduced area. Once a doublet is formed, the
effective shear viscosity of a dilute suspension of vesicle doublets is
found to be a function of  reduced area.  Results from these numerical
studies and analysis shed light on the hydrodynamic and rheological
consequences of adhesive interactions between vesicles in a viscous
fluid.
%\begin{description}
%\item[Usage]
%Secondary publications and information retrieval purposes.
%\item[PACS numbers]
%May be entered using the \verb+\pacs{#1}+ command.
%\item[Structure]
%You may use the \texttt{description} environment to structure your abstract;
%use the optional argument of the \verb+\item+ command to give the category of each item. 
%\end{description}
\end{abstract}

\pacs{87.16.D-,83.80.Lz,83.60.-a,47.11.Hj}% PACS, the Physics and Astronomy
                             % Classification Scheme.
\keywords{Vesicle hydrodynamics, membrane adhesion, drop and bubble phenomena/drop interactions, interfacial flows/thin fluid films, rheology/flow confinement, biological fluid dynamics/collective behavior/clustering, emergence of patterns}%Use showkeys class option if keyword
                              %display desired
\maketitle

%\tableofcontents

%%%%%%%%%%%%%%%%%%%%%%%%%%%%%%%%%%%%%%%%%%%%%%%%%%%%%%%%%%%%%%%%%%%%%%%%

\section{Introduction}
Vesicles (closed fluid-filled phospholipid bilayer membranes) have been
widely utilized as biological cell mimics in biophysics and material
engineering~\cite{sackmann1996, FenzSengupta2012_IntegrBiol,Barthes-Biesel2016_ARFM}.  The ever
expanding applications of vesicles have encouraged detailed experimental,
theoretical, and numerical investigations of vesicle dynamics in
applied flow, electric fields, and magnetic fields.  
Experimental investigations of vesicles have uncovered vesicle properties and various novel applications
\cite{Dobereiner2000_CurrentOpinionCIS,EvansRawiczSmith2013_FaradayDiscussions,SugiyamaToyota2018_Life}. 
Theoretical investigations are often limited to small-deformation analysis on a nearly spherical vesicle
or spheroidal analysis on a spheroidal vesicle \cite{Barthes-BieselRallison1981_JFM, Misbah2006_PRL,
Vlahovska2007_PRE, Finken2008_EPL, ZhangZahnTanLin2013_PoF,
Nganguia2013_PRE}.  On the other hand, various numerical methods have
been developed for simulating the transient hydrodynamics of vesicle
suspensions~\cite{BagchiJohoson2005_JBE, Biben2005_EJP,
Veerapaneni2009_JCP, SeolHuKimLai2016_JCP}.  

Hydrodynamics of a single vesicle in Stokes flow has been extensively
investigated. In a planar shear flow, the vesicle hydrodynamics is
characterized by the reduced volume (reduced area in two dimensions),
viscosity contrast between interior and exterior fluids, and shear rate
of the imposed far-field fluid flow. In addition, a vesicle with a rigid
particle inside is also investigated as a biological mimic of a
eukaryotic cell with a nucleus that occupies nearly half of the
intracellular volume~\cite{Veerapaneni2011_PRL}. Small-deformation
analysis shows that a vesicle tank-treads in a planar shear flow for low
viscosity contrast and shear rate. At high viscosity contrast the
tank-treading dynamics transitions to tumbling
dynamics~\cite{Misbah2006_PRL, Vlahovska2007_PRE}, and this leads to a
transition in the effective shear viscosity of the vesicle
suspension~\cite{Misbah2006_PRL,Vitkova2008_BJ} that is also validated
by direct numerical simulations~\cite{GhigliottiBibenMisbah2010_JFM} and
experiments~\cite{Vitkova2008_BJ,DeschampsKantsler2009_PNAS,
KantslerSegreSteinberg2008_EPL, ZabuskySegreDeschamps2011_PoF}.  Between
tank-treading and tumbling vesicle dynamics, a breathing (tremble) mode
is also observed~\cite{Misbah2006_PRL, KantslerSegreSteinberg2008_PRL,
ZhaoShaqfeh2011_JFM, SpannZhaoShaqfeh2014_PoF} to alter the effective
shear viscosity.  In an extensional flow (planar or uniaxial), vesicle
shape dynamics depends sensitively on the vesicle reduced volume and the
elastic capillary number~\cite{KantslerSegreSteinberg2008_PRL,
ZhaoShaqfeh2013_JFM, Narsimhan2014_JFM,
DahlNarsimhanGouveia2016_SoftMatt}: Asymmetric shape and oscillatory
undulation of the vesicle membrane are two examples of the complex
vesicle hydrodynamics in an extensional flow.

Collective hydrodynamics of vesicles is dictated by the vesicle-vesicle
interactions.  In a quiescent flow, vesicle-vesicle adhesion leads to
the formation of vesicle doublets~\cite{Ziherl2007_PRL,
ZiherlSvetina2007_PNAS} or
clusters~\cite{SvetinaZiherl2008_Bioelectrochemistry,GuWangGunzburger2016_MathBiol,
FlormannAouane2017_SciReports}.  As a model for red blood cell (RBC)
aggregates, a simplified model for adhesive vesicle-vesicle interactions
can reproduce vesicle shapes similar to those observed in
experiments of fibrinogen-induced RBC
aggregates~\cite{SvetinaZiherl2008_Bioelectrochemistry,GuWangGunzburger2016_MathBiol,
FlormannAouane2017_SciReports,HooreYayaPodgorski2018_SoftMatt}.  Using the Lennard-Jones
(L.-J.)~potential for point-point interaction between two vesicle
membranes without the molecular details of adhesive interactions between
RBCs, Flormann {\em et al.}~\cite{FlormannAouane2017_SciReports} found
that, under strong adhesion, 
the membrane may buckle to a sigmoidal shape in the contact region.
Such a sigmoidal vesicle shape is 
also observed in RBC doublets and explained in a slightly different
model~\cite{ZiherlSvetina2007_PNAS}.  It remains unknown how adhesive
interactions between vesicles might lead to different vesicle
hydrodynamics that results in different rheological properties of a
vesicle suspension. Such studies will provide useful insight into the
rheology of blood flow~\cite{chi-usa-del-gre-nan-gue1967} and how to use
nano solutes to control the hypertension by adjusting the adhesive
interactions between RBCs.
\todo[inline]{Add references by Brust aet al.~ and Claveria et al}


In numerical simulations of a vesicle suspension, the adhesive
interaction between two vesicles is often
ignored~\cite{Veerapaneni2009_JCP,  RahimianVeerapaneniBiros2010_JCP}
for numerical convenience, mostly because a small time step is often
needed to resolve the dynamics of the lubrication thin film between two
membranes with adhesion.  However, adhesive interactions between RBCs
lead to RBC clusters that are expected to alter the rheological
properties of the RBC suspension~\cite{NeuMeiselman2002_BJ,
SvetinaZiherl2008_Bioelectrochemistry}. Hydrodynamic simulations of
adhesive vesicles in a quiescent flow have revealed physical insights to
the equilibrium shapes of RBC aggregates in both
experiments~\cite{FlormannAouane2017_SciReports} and
theory~\cite{ZiherlSvetina2007_PNAS}.  The main goal of this work is to
investigate the hydrodynamics of adhesive vesicles in flow conditions
common in microfluidics such as a planar shear flow and an extensional
flow.

The electrostatic nature of lipid molecules (a hydrophobic tail and a
hydrophilic head with an electric dipole) complicates the interactions
between a lipid bilayer membrane and another bilayer
membrane~\cite{EvansMetcalfe1984_BJ, Book_PhysicalBasisCellAdhesion,
Book_IntermolecularSurfaceForces, PerutkovaFrank-Bertoncelij2013_CSB} or
a solid (such as a glass substrate or a nano particle).  Adhesion
between a vesicle and a solid has been extensively studied with more
focus on the static equilibrium shapes~\cite{Seifert1990_PRA,BernardGuedeau-Boudeville2000_Langmuir,
ShiFengGao2006_ActaMechSin, LinFreund2007_IntJSolidsStructures,
GruhnFrankeDimova2007_Langmuir,das2008adhesion,
zhang2009phase,Agudo-Canalejo2015_ACSNano,Agudo-CanalejoLipowsky2015_NanoLett,
SteinkuhlerAgudo-Canalejo2016_BJ,Agudo-CanalejoLipowsky2017_SoftMatt}
than the transient adhesion process~\cite{cantat1999lift, suk-sei2001,
BlountMiksisDavis2013_PRSa}.  Adhesive interactions between lipid
membranes are essential in many biomedical, biological, and biophysical
processes.  For example, vesicle adhesion is crucial to initiate
membrane fusion and fission in endocytosis, exocytosis, and the
transport of small vesicles through membrane surfaces.  In the absence
of an external electric field and ions in the solvents, it is reported
that the adhesive interactions between two membranes can be well
approximated by the L.-J.-type
potential~\cite{FlormannAouane2017_SciReports}, that consists of a
long-range attraction component and a short-range repulsion
component~\cite{Book_IntermolecularSurfaceForces}, and the combination
of the two gives rise to an equilibrium distance where the interaction
potential is at its minimum~\cite{Book_IntermolecularSurfaceForces}. 

The strength of membrane-membrane adhesion can be estimated through the
membrane contact angle at the edge of contact
zone~\cite{RamachandranAndersonLealIsraelachvili2010_Langmuir,
MaresDanielIglic2012_SciWorldJ}.  Alternatively, Evans and
Metcalfe~\cite{EvansMetcalfe1984_BJ} used the micropipette to measure
the adhesive force between two vesicles bound by strong adhesion.  They
were able to measure the reduction in the free energy per unit area of
membrane-membrane contact formation due to the van der Waals'
attraction. For the adhesive interaction between two lipid bilayer
membranes in buffer solutions, a typical range for the energy density is
between $1$ to $10$ $\mu J/m^2$, similar to the adhesion energy density
of $3$ $\mu J/m^2$ between two
RBCs~\cite{FlormannAouane2017_SciReports}.  For adhesion interaction
between a vesicle and a substrate~\cite{GruhnFrankeDimova2007_Langmuir},
the boundary between weak and strong adhesion is around $1$ $\mu J/m^2$:
the vesicle-substrate interaction is ``strong" when the adhesion energy
density is larger than $1$ $\mu J/m^2$ and ``weak" when the energy
density is less than $1$ $\mu J/m^2$.  
%In this work we use the ratio of
%the adhesion energy to the bending energy for classification of adhesion
%strength. 
The ratio of total adhesion energy to the bending energy
(bending rigidity of lipid bilayer membranes $\sim 10^{-19}$ $J$) gives
a measure of vesicle deformation in the presence of
adhesion~\cite{RamachandranAndersonLealIsraelachvili2010_Langmuir}. 

In this work we focus on regimes where such ratio is of order one,
between the weak adhesion (adhesion energy/bending energy $\ll 1$) and
strong adhesion (adhesion energy/bending energy $\gg 1$) regimes.  In
this regime the membrane deformation may increase the ``contact area''
between two vesicles and enhance the adhesion effects.  The
equilibration of vesicle membranes in the strong adhesion regime has
been well-studied and documented
(see~\cite{Agrawal2011_MathMechSolids,RamachandranAndersonLealIsraelachvili2010_Langmuir,
SteinkuhlerAgudo-Canalejo2016_BJ, FlormannAouane2017_SciReports} and
references therein). However it is unclear how the adhesion couples to
the vesicle hydrodynamics in this regime.  This paper aims to address
this question with quantitative characterization in terms of physical
parameters.

%Adhesion between a vesicle and a substrate has been extensively studied,
%primarily focused on analyzing the static equilibrium
%shapes~\cite{Seifert1990_PRA, ShiFengGao2006_ActaMechSin,
%LinFreund2007_IntJSolidsStructures, das2008adhesion, zhang2009phase}
%than the transient adhesion process; exceptions
%include~\cite{cantat1999lift, suk-sei2001, BlountMiksisDavis2013_PRSa}.
%
% The short-range adhesive potential of a lipid bilayer membrane
% inevitably involves the membrane change redistribution and the membrane potential
% 
%  in relation the screening of charges in the electric double layer (EDL) right next to the
% membrane \cite{Book_IntermolecularSurfaceForces,LiraDimova}.
% When two vesicles are in close vicinity of each other within the electric double layer,  
% In this work we do not consider the electrostatic of two lipid bilayer membranes.
% 


%Hydrodynamics of a single vesicle in Stokes flow has been extensively investigated. In a planar shear flow, the vesicle hydrodynamics is characterized by
%excess area (reduced volume), viscosity contrast between interior and exterior fluids, and shear rate of the imposed far-field fluid flow. In addition a vesicle
%with a rigid particle inside is also investigated as a biological mimic of a 
%eukaryotic cell with a nucleus that occupies nearly half of the intracellular volume \cite{Veerapaneni2011_PRL}. Small-deformation analysis shows that
%a vesicle tank-treads in a planar shear flow for low viscosity contrast and shear rate. At high viscosity contrast the tank-tread (TT) dynamics transitions to tumbling (TB) \cite{Misbah2006_PRL,Vlahovska2007_PRE} ,
%and this leads to a transition in effective shear viscosity in the vesicle suspension \cite{Misbah2006_PRL,Vitkova2008_BJ} that is also validated
%by direct numerical simulations \cite{GhigliottiBibenMisbah2010_JFM} and experiments \cite{KantslerSegreSteinberg2008_EPL,ZabuskySegreDeschamps2011_PoF}.
%Between TT and TB vesicle hydrodynamics, a breathing (tremble) is also observed \cite{Misbah2006_PRL,KantslerSegreSteinberg2008_PRL,ZhaoShaqfeh2011_JFM,SpannZhaoShaqfeh2014_PoF} to affect the effective shear viscosity in a 
%different way.
%
%In an extensional flow (planar or uniaxial), vesicle shape dynamics
%depends sensitively on the vesicle reduced volume  and the elastic capillary number \cite{KantslerSegreSteinberg2008_PRL,ZhaoShaqfeh2013_JFM,Narsimhan2014_JFM,DahlNarsimhanGouveia2016_SoftMatt}: Asymmetric shape and oscillatory undulation of the vesicle membrane are two examples of the complex vesicle hydrodynamics in an extensional flow.

In a quiescent environment, sub-micron size vesicles are found to form a
doublet due to their van der Waals' attractive
interactions~\cite{RamachandranAndersonLealIsraelachvili2010_Langmuir}.
Due to the strong van der Waals' adhesive force, the vesicles are far
from spherical shape and the membrane is almost flat in the ``contact"
region. Gires {\em et al.}~used small-deformation analysis to
investigate the hydrodynamic interactions between two vesicles in a
planar shear flow with a long separation
distance~\cite{GiresDankerMisbah2012_PRE}.  \todo[inline]{Also cite
Gires et al.~Physics of Fluids 26, 013304, 2014} They found that the
vesicle interaction could be either attractive or repulsive depending on
the organization of the two vesicles relative to the shear flow. To the
best of authors' knowledge, the effects of close-range vesicle adhesion
on their hydrodynamics under an external flow have not been studied and
quantified. The goal of this work is to use state-of-the-art boundary
integral simulations to numerically investigate the dynamics of two
vesicles in both planar shear flow and extensional flow for a wide range
of vesicle shapes and adhesive strength and distance.

Boundary integral equation (BIE) approaches are well-suited for solving
the low Reynolds flow problems considered here as they lead to reduction
in dimensionality and achieve high-order accuracy even for moving
geometry problems. When the vesicles adhere, one major issue for BIE
solvers is to resolve the vesicle-vesicle hydrodynamic forces which
become {\em nearly singular}.  We use an interpolation-based quadrature
rule~\cite{qua-bir2014} to maintain high-order accuracy for all
vesicle-vesicle separation distances.  To overcome the numerical
stiffness induced by the membrane bending forces and to control the
global error, we employ a second-order spectral deferred
implicit-explicit adaptive time stepping
scheme~\cite{quaife2016adaptive}. 

This paper is organized as follows. In Section~\ref{sec:ge} we formulate
our model for two-dimensional vesicle hydrodynamics with adhesive
interactions between membranes of distinct vesicles.  We simulate the
adhesion process of two vesicles in a quiescent flow in
Section~\ref{sec:qflow}, where we also present a simple lubrication
model to estimate how long it takes for two nearby vesicles to reach the
separation distance set by the adhesion potential.  In
Section~\ref{sec:eflow} we numerically investigate the hydrodynamics of
a vesicle doublet in a fluid trap where the stagnation point is actively
controlled to be at the center of the vesicle doublet. From these
results we propose a novel application of the microfluidic fluid trap to
probe the adhesion strength between lipid bilayer membranes in
solutions. In Section~\ref{sec:sflow} we investigate how two vesicles
may form a doublet as they move toward each other under a planar shear
flow.  We map out the parameter regions for bound/unbound vesicles under
a planar shear flow, and we also investigate the effects of adhesive
interactions on the rheological properties of a dilute suspension of
vesicle doublets.  Finally in Section~\ref{sec:conclusions} we discuss
the implications of our results and point out a few potential future
directions.

%%%%%%%%%%%%%%%%%%%%%%%%%%%%%%%%%%%%%%%%%%%%%%%%%%%%%%%%%%%%%%%%%%%%%%%%
\section{Governing Equations \label{sec:ge}}
We consider a suspension of locally inextensible vesicles in an
unbounded two-dimensional viscous fluid.  For simplicity, we assume the
fluid viscosity both inside and outside the vesicles is the same;
however, incorporating viscosity contrast is rather straightforward in
our numerical algorithm.  While we focus on a vesicle doublet suspension
for the rest of the paper, here we provide the most general formulation
for multiple vesicles interacting with each other through both
hydrodynamic and adhesive forces.  Individual vesicles are denoted as
$\gamma_j$, $j=1,\ldots,M$, and they are parameterized in arclength as
$\xx_j(s,t)$.  The union of all vesicles is denoted by $\gamma$.  Given
a background velocity $\uu_\infty$, the governing (dimensionless)
equations are
\begin{equation}
\begin{aligned}
  \mu \Delta \uu = \nabla p, \quad &\xx \in \RR^2,
    &&\mbox{\em conservation of momentum} \\
  \nabla \cdot \uu = 0, \quad &\xx \in \RR^2, 
    &&\mbox{\em conservation of mass} \\
  \uu \rightarrow \uu_\infty, \quad &\|\xx\| \rightarrow \infty,
    &&\mbox{\em far-field condition} \\
  \uu(\xx,t) = \dot{\xx}, \quad &\xx \in \gamma,
    &&\mbox{\em velocity continuity} \\
  \xx_s \cdot \uu_s =0, \quad &\xx \in \gamma,
    &&\mbox{\em local inextensibility} \\
  \llbracket T \rrbracket \nn = \xxi, \quad &\xx \in \gamma,
    &&\mbox{\em stress balance on membranes}
\end{aligned} \label{eq:gov}
\end{equation}
where $\uu$ is the fluid velocity field, $p$ is the pressure, and the scaled viscosity $\mu=1$ inside the vesicles. Outside the vesicle
$\mu=\mu_e/\mu_i$ with $\mu_i$ ($\mu_e$)  the viscosity of the interior  (exterior) fluid.  We set
the viscosity ratio $\mu_e/\mu_i=1$ for the rest of the paper.
$T = - p I + \mu\left(\nabla \uu + \nabla \uu^T\right)$ is the stress
tensor, $\llbracket T \rrbracket$ is the jump across the membrane, and
$\xxi$ is the traction that is the sum of the bending, stretching,
and adhesion forces defined in equation~(\ref{eqn:traction}) of Appendix \ref{sec:AppendixB}.  The bending force, arising from the Helfrich
energy model, is $\BB \xx = -\kappa_b \xx_{ssss}$, where the subscript $s$ denotes derivative with respect to arclength $s$. $\kappa_b$ is
the bending rigidity modulus which we set to be 1 for all examples. The
stretching force is $\TT \sigma = (\sigma \xx_s)_s$, where the tension,
$\sigma$, acts as a Lagrange multiplier to satisfy the local
extensibility constraint.  The resistance to bending and stretching are
standard assumptions on vesicles.  In this work, we include an adhesive
force, $\AA \xx$, that we now describe.

%%%%%%%%%%%%%%%%%%%%%%%%%%%%%%%%%%%%%%%%%%%%%%%%%%%%%%%%%%%%%%%%%%%%%%%%
%\subsection{Adhesion Model}
%
\begin{figure}[htp]
  \begin{tabular}{@{}p{0.3\linewidth}@{\qquad}p{0.3\linewidth}@{\qquad}p{0.3\linewidth}@{}}
  \subfigimg[height=\linewidth]{(a)}{figs/adhesionPotential.pdf} &
  \subfigimg[height=\linewidth]{(b)}{figs/configCartoon.pdf} &
  \subfigimg[height=\linewidth]{(c)}{figs/Adhesion_Force.png}
  \end{tabular}
%  \begin{minipage}{0.31\textwidth}
%    \centering
%    \includegraphics[height=5cm,trim={0cm 0cm 2cm 0cm},clip]{figs/adhesionPotential.pdf}
%  \end{minipage}
%  \hfill
%  \begin{minipage}{0.31\textwidth}
%    \centering
%    \includegraphics[height=5cm]{figs/configCartoon.pdf}
%  \end{minipage}
%  \hfill
%  \begin{minipage}{0.31\textwidth}
%    \centering
%    \includegraphics[height=5cm,trim={3cm 0cm 2cm 0cm},clip]{figs/Adhesion_Force.png}
%  \end{minipage}
  \caption{\label{fig:adhesionModel} (a) The adhesion potential
  $\phi(z)$ in equation~\eqref{eq:adhesion_potential}.  Distances less
  than $\delta$ are repulsive and distances greater than $\delta$ are
  attractive.  (b) Each point on a vesicle is repelled or attracted by
  all points on the other vesicles.  (c) The resulting adhesive force is
  found by integrating over all points on all other vesicles
  (equation~\eqref{eqn:adhesionForce}).  The color is the dot product of
  the adhesion force with the vector joining the vesicles.  Therefore,
  the green and yellow regions are repelled by the other vesicle while
  the blue regions are attracted to the other vesicle.}
\end{figure}

The adhesion potential for a vesicle membrane has been modeled by a
L.-J.~type potential
%Sukumaran and Seifert~\cite{suk-sei2001} consider adhesion between a
%single three-dimensional vesicle and a solid wall at $z=0$.  They use
%the adhesion potential of the function form
\begin{align}
\label{eq:adhesion_potential}
  \phi(z) = \mathcal{H} \left[ 
    \left(\frac{\delta}{z}\right)^m - \frac{m}{n} \left(\frac{\delta}{z}\right)^n \right],
\end{align}
where $\mathcal{H}$ is the Hamaker constant and $\delta$ is the adhesion
length scale, and $z$ is the distance between a patch on the vesicle
membrane and a point on the other object, which could be another vesicle
membrane or a flat solid wall.  The characteristics of the
L.-J.~potential are summarized in Figure~\ref{fig:adhesionModel}(a): The
adhesive force is zero at the equilibrium distance $z=\delta$.  For
large distances ($z> \delta$) the adhesive potential is attractive while
for small distances ($z < \delta$) the potential is repulsive to prevent
physical contact.

The exponents $(m,n)$ in equation~(\ref{eq:adhesion_potential}) depend
on the geometry and the molecular details of the two objects under
adhesion~\cite{Book_IntermolecularSurfaceForces}: $(m,n)=(4,2)$
corresponds to two flat, planar surfaces interacting with each other,
and has been a common choice for studying membrane-solid adhesion
\cite{Seifert1990_PRA,suk-sei2001, ShiFengGao2006_ActaMechSin,
LinFreund2007_IntJSolidsStructures, BlountMiksisDavis2013_PRSa,
YoungStone2017_PRF}.  On the other hand, $(m,n) = (12,6)$ corresponds to
the L.-J.~potential between two molecules, and has been used to model
membrane-membrane adhesion  \cite{FlormannAouane2017_SciReports}.  In
our case, the adhesion potential is between two small patches of lipid
bilayer membrane (because the lipid molecules are coarse-grained in the
continuum modeling).  Thus a reasonable choice for $(m,n)$ between two
coarse-grained membrane patches would be between those for two planar
surfaces and two point molecules.
 
Large value of $m$ corresponds to a sharp increase in the repulsion
force as two objects are within the separation distance $\delta$.  This
poses a numerical challenge since the problem becomes stiff (i.e.,
requires a very small time step) for large $m$.  The adaptive
time-stepping BIE scheme makes it possible to simulate vesicle adhesive
dynamics with specified numerical precision for reasonable computation
time.  We explore several combinations of $(m,n)$ in the simulations of
two vesicles forming a doublet in a quiescent flow and in a shear flow.
We found that, as long as the close-range interaction is well resolved
both in space (using the near-singular evaluations) and time (using the
high-order adaptive time integration), there is very little difference
in both the dynamic evolution and equilibrium configuration between
$(m,n)=(8,6)$ and $(m,n)=(4,2)$.  Therefore, in this work, we use $(m,n)
= (4,2)$ to regulate the numerical stiffness introduced by the adhesive
force. 

Focusing on intermediate adhesive strengths, we use Hamaker constants
ranging from $\mathcal{O}(10^{-1})$ to $\mathcal{O}(10^0)$ times the
bending rigidity modulus.  We assume that the adhesion force from
equation~\ref{eq:adhesion_potential} applies between all pairs of points
on different vesicles, and in Appendix~\ref{sec:appendixA} the net
adhesive force at a point $\xx$ on vesicle $j$ is shown to be
\begin{align}
  \AA\xx:=-\mathcal{H} m \delta^{n}\sum_{\substack{k=1 \\ k \neq j}}^M 
  \int_{\gamma_k} \frac{\xx - \yy}{\|\xx - \yy\|^{m+2}} 
  \left(\delta^{m-n} - \|\xx - \yy\|^{m-n} \right) ds_\yy.
  \label{eqn:adhesionForce}
\end{align}
This summation of adhesive forces is illustrated in
Figure~\ref{fig:adhesionModel}(b).  Figure~\ref{fig:adhesionModel}(c) is
an example of the calculated adhesive force projected onto their
center-of-mass vector. We notice that the adhesive force is repulsive in
the contact region, while for the rest of the membranes there is an
attractive force that acts to pull the two vesicles together. The
summary of boundary integral formulation can be found in
Appendix~\ref{sec:AppendixB}.


%%%%%%%%%%%%%%%%%%%%%%%%%%%%%%%%%%%%%%%%%%%%%%%%%%%%%%%%%%%%%%%%%%%%%%%%


%%%%%%%%%%%%%%%%%%%%%%%%%%%%%%%%%%%%%%%%%%%%%%%%%%%%%%%%%%%%%%%%%%%%%%%%
\section{Adhesion of two vesicles in a quiescent flow} 
\label{sec:qflow} 
We consider two identical vesicles suspended in a quiescent flow.
Without any external forcing such as an imposed electric field or a
fluid flow in the far-field, the long-range attraction pulls the
vesicles together until their separation distance is close to $\delta$.
The L.-J.~type potential prohibits physical contact between the two
membranes and instead keeps them close to the separation distance
$\delta$.  In Section~\ref{subsec:qflow_draining_times}, we compute the
expected time for the vesicles to reach an equilibrium configuration and
compare the analysis with numerical simulations.  In
Section~\ref{subsec:qflow_adhesion_parameters}, we characterize the
effects of the adhesion parameters and the vesicles' reduced area on the
shape of the contact region and the bending and adhesive energies.

%%%%%%%%%%%%%%%%%%%%%%%%%%%%%%%%%%%%%%%%%%%%%%%%%%%%%%%%%%%%%%%%%%%%%%%%
\subsection{Effects of the adhesion parameters on draining times}
\label{subsec:qflow_draining_times}
When two vesicles move towards (or away from) each other under a
constant force $F$ without any imposed external flow, the height, $h$,
of the thin liquid film between two vesicles follows the draining
dynamics~\cite{RamachandranLeal2010_PoF}
\begin{align}
  \label{eq:dhdt}
  \frac{d h}{dt} \sim \frac{K_a^{2/3} F^{1/3}}{\mu R_0^{10/3}} h^3,
\end{align}
where $K_a$ is the area expansion modulus, $\mu$ is the viscosity of the
exterior fluid, and $R_0$ is the radius of the undeformed vesicle.  For
the case of a constant forcing $F$ (independent of separation distance
$h$ and time $t$), equation~\eqref{eq:dhdt} can be easily integrated to
relate the film thickness $h$ and time $t$:
\begin{align*}
  t \sim \frac{\mu R_0^{10/3}}{K_a^{2/3} F^{1/3}}
    \frac{1}{2 h^2} \bigg|^{h(t)}_{h(0)},
\end{align*}
where $h(0)$ is the vesicle separation at $t=0$.  We note that $F< (>)
0$ for an attractive  (repulsive) interaction between two vesicles,  and
consequently $h(t)$ decreases (increases) from  the initial separation
distance $h(0)$.  When the force is attractive, $h$ decreases
monotonically, and $t$ in the above equation is the draining time that
diverges as $h\rightarrow 0$.

When the force on each vesicle is a function of the separation distance
$h$ of the form
\begin{align}
  \label{eq:Fh}
  F(h) \sim \mathcal{H} \frac{m\delta^m}{h^{m+1}}
    \left(1-\left(\frac{\delta}{h}\right)^{n-m}\right),
\end{align}
with integers $m>n\ge 2$.  Attraction is dominant at ``large"
distances ($h > \delta$) while repulsion is dominant at ``small"
distances ($h<\delta$).  Integration of equation~\eqref{eq:dhdt} with
the $F(h)$ as defined in equation~\eqref{eq:Fh} gives the relationship
between $t$ and $h$.  In this case, the relationship involves an
integral of a function of the dimensionless variable $\bar{h} \equiv
h/\delta$:
\begin{align*}
  t\frac{K_a^{2/3}}{\mu R_0^{10/3}}& = 
    \int^{h(t)}_{h(0)}-\frac{dh}{h^3 F^{1/3}} = 
    -\frac{1}{m^{1/3}\mathcal{H}^{1/3}\delta^{5/3}}\int^{\bar{h}(t)}_{\bar{h}(0)}
      \frac{d \bar{h}}{\bar{h}^{(8-m)/3}(\bar{h}^{m-n}-1)^{1/3}}.
\end{align*}
Solving for $t$,
\begin{align}
\label{eq:teq_scaling}
  t\sim \frac{\mu R_0^{10/3}}{K_a^{2/3}}\frac{1}{ m^{1/3} \mathcal{H}^{1/3}\delta^{5/3}},
\end{align}
and equation~\eqref{eq:teq_scaling} tells us that both the adhesion
strength $\mathcal{H}$ and the separation distance $\delta$ affect the
time it takes for a pair of vesicles to reach the separation distance
$\delta$ under adhesion force $F$ in equation~\eqref{eq:Fh}.  In
particular, the duration $t$ is proportional to (i) the separation
distance $\delta^{-5/3}$ (thus $t\rightarrow \infty$ as
$\delta\rightarrow 0$), and (ii) the adhesion strength
$\mathcal{H}^{-1/3}$ (as in the constant forcing
case~\cite{RamachandranLeal2010_PoF}).  From the above analysis we also
expect that the scaling of $t$ with respect to $\delta$ depends on the
adhesion potential, while the scaling with respect to adhesion strength
is independent of the specific form of the potential.

\begin{figure}
  \begin{tabular}{@{}p{0.45\linewidth}@{\quad}p{0.45\linewidth}@{}}
  \subfigimg[width=\linewidth]{(a)}{figs/Dec13a_time_scaling01.png} &
  \subfigimg[width=\linewidth]{(b)}{figs/Dec13a_time_scaling02.png}
  \end{tabular}
%\includegraphics[keepaspectratio=true,scale=0.4]{figs/Dec13a_time_scaling01.png}
%\includegraphics[keepaspectratio=true,scale=0.4]{figs/Dec13a_time_scaling02.png}
\caption{\label{fig:qflow00} Scaling of the time it takes for two
vesicles to reach equilibrium. (a) Scaling with respect to $\delta$ with
$\mathcal{H}=0.1$. (b) Scaling with respect to $\mathcal{H}$ with
$\delta = 0.4$. The arrows indicate the time by when the equilibrium is
reached within $1\%$.}
\end{figure}

To test the scaling of the duration $t$ with respect to $\mathcal{H}$
and $\delta$, we simulate the vesicle adhesion dynamics in a quiescent
flow.  Starting with two vesicles at a distance of twice the vesicle
radius, the long-range attraction pulls the vesicles together.
Figure~\ref{fig:qflow00}(a) shows the scaled adhesion energy versus time
with $\mathcal{H}=0.1$ and three values of $\delta$ as labeled.
Adhesion energy reaches minimum at equilibrium, and the scaled $E_{adh}$
evolves towards zero at equilibrium.  The arrows indicate the times when
the scaled adhesion energy reaches within $1\%$ of equilibrium: $t\sim
96$ for $\delta=0.2$, $t\sim 45$ for $\delta = 0.3$, and $t\sim 30$ for
$\delta=0.4$:
\begin{align*}
\frac{t_{\delta=0.2}}{t_{\delta=0.4}} \sim \frac{96}{30}=3.2 
  &\Longleftrightarrow \left(\frac{0.4}{0.2}\right)^{5/3}\sim 3.17,\\
\frac{t_{\delta=0.2}}{t_{\delta=0.3}} \sim \frac{96}{45}=2.1 
  &\Longleftrightarrow \left(\frac{0.3}{0.2}\right)^{5/3}\sim 2.
\end{align*}

The scaling with respect to adhesion strength $\mathcal{H}$ is
illustrated in Figure~\ref{fig:qflow00}(b), where $\delta = 0.4$ and
$\mathcal{H}$ varies from $0.1$ to $0.5$ as labeled.  Again the arrows
indicate the times when the equilibrium is reached within $1\%$:
\begin{align*}
  \frac{t_{\mathcal{H}=0.1}}{t_{\mathcal{H}=0.5}} \sim \frac{34}{20} = 1.71 
  &\Longleftrightarrow \left(\frac{0.5}{0.1}\right)^{1/3}\sim 1.71.
\end{align*}
From the above results, we conclude that the scaling in
equation~\eqref{eq:teq_scaling} captures the adhesion dynamics of two
vesicles that interact with each other via the adhesion force in
equation~\eqref{eq:Fh}.

%%%%%%%%%%%%%%%%%%%%%%%%%%%%%%%%%%%%%%%%%%%%%%%%%%%%%%%%%%%%%%%%%%%%%%%%
\subsection{Effects of the adhesion parameters on equilibrium
configuration of a vesicle pair}
\label{subsec:qflow_adhesion_parameters} We again simulate two identical
adhering vesicles with the adhesion force in equation~\eqref{eq:Fh}.
The initial vesicle separation is smaller than in the previous
simulations so that the equilibrium configuration is achieved in a
shorter time horizon.  Once a vesicle doublet is formed, the membrane
shape in the contact region depends on the adhesion strength relative to
the membrane bending rigidity.  For weak to moderate adhesion strength,
vesicle membranes are flattened in the contact region while the rest of
vesicle maintains a nearly spherical shape~\cite{EvansMetcalfe1984_BJ,
Book_PhysicalBasisCellAdhesion, Book_IntermolecularSurfaceForces,
RamachandranAndersonLealIsraelachvili2010_Langmuir}.  Under a strong
adhesion, however, the vesicle membranes in the contact region buckle
and form a sigmoidal shape that has also been observed in RBC
doublets~\cite{Ziherl2007_PRL, ZiherlSvetina2007_PNAS,
FlormannAouane2017_SciReports}.  An external electric field is also able
to buckle a vesicle membrane that is adhered to a solid
substrate~\cite{SteinkuhlerAgudo-Canalejo2016_BJ}.

%the vesicle may deform
%significantly in the contact region while still maintain nearly
%spherical shape on the opposite side to the contact
%region~\cite{EvansMetcalfe1984_BJ, Book_PhysicalBasisCellAdhesion, Book_IntermolecularSurfaceForces,RamachandranAndersonLealIsraelachvili2010_Langmuir}.
%In the contact region, vesicle membranes are flattened under a weak to moderate adhesive potential.
%Under a strong adhesion the vesicle membranes buckle and form a sigmoidal shape in the contact region \cite{Ziherl2007_PRL,ZiherlSvetina2007_PNAS,FlormannAouane2017_SciReports}.

In this work we focus on weakly adhesive vesicles whose equilibrium
shapes in a quiescent flow are shown in the left plot of
Figure~\ref{fig:Dec18_vesicle_shape} for three reduced areas: $\Delta
A=0.95$, $0.75$, and $0.6$ with $\mathcal{H}=5$ and $\delta = 0.2$. 
\begin{figure}
%  \includegraphics[keepaspectratio=true,scale=0.175]{figs/Dec18_vesicle_shape_vs_rA_00.jpeg}
%  \includegraphics[keepaspectratio=true,scale=0.175]{figs/Dec18_vesicle_shape_vs_rA_01.jpeg}
   \includegraphics[keepaspectratio=true,scale=0.45]{figs/Dec18_vesicle_shape_vs_rA_composite.png}
  \caption{\label{fig:Dec18_vesicle_shape} The equilibrium
  configurations of a doublet of identical vesicles under adhesion in a
  quiescent flow at three values of $\Delta A$.  The vesicle reduced
  areas of $\Delta A=0.95$, $0.75$, and $0.6$ are labeled.  The vesicle
  length is fixed at $2\pi$, the dimensionless bending rigidity modulus
  is $\kappa_b=1$, the Hamaker constant is $\mathcal{H}=5$, and the
  separation distance is $\delta=0.2$.  The color coding is the tension
  along the vesicle.  The overall equilibrium shapes of two vesicles
  under adhesive interactions vary with the reduced area.  The right
  figure shows the  membrane shapes in the contact region. The color
  coding is the adhesive force projected along the center-of-mass
  vector.} 
\end{figure}
The equilibrium vesicle shape for $\Delta A=0.95$ is the circular cap
with a flat contact region.  This is similar to the observed shapes of
two vesicles under strong adhesive interaction
in~\cite{RamachandranAndersonLealIsraelachvili2010_Langmuir}.  When
vesicles are more deflated with a reduced area $\Delta A = 0.75$, the
equilibrium vesicle shape is elongated with a bigger contact region.
This is consistent with the equilibrium shapes of a vesicle doublet
under a $(m,n) = (12,6)$
L.-J.~potential~\cite{FlormannAouane2017_SciReports}.  As the reduced
area decreases further, we observe undulation of the vesicle membrane on
the non-contact side while the contact region remains flat.  The color
coding along each curve is the tension of the vesicle membrane.  We
observe that the membrane tension in the contact region is very
negative, indicating a dominant compression of membrane when the
adhesion force is strong to keep the vesicles bound together.

The right plot of Figure~\ref{fig:Dec18_vesicle_shape} is a zoom (not
to-scale) of the membranes in the contact region, where the membranes
are not perfectly flat at all three values of reduced area: We observe
that the membranes are slightly curved with a dip at the edge.  Such
membrane undulation in the contact region is predicted by lubrication
analyses on an elastic membrane under adhesion with a solid
substrate~\cite{BlountMiksisDavis2013_PRSa, YoungStone2017_PRF}.  
%
Results from the lubrication analysis show that
this dip and slightly curved shape in the contact region are independent
of the adhesion strength. The high membrane curvature at the edge may
pose a problem for using the contact angle there to estimate the
adhesion strength. This inspires us to investigate the possibility of
using a dynamic fluid trap to measure the adhesion strength (see
Section~\ref{sec:eflow}).


Also the dip at the edge of contact region is
related to (but different from) the buckling of membrane under strong
adhesion: A closer inspection on the dip at the edge shows that the
membrane distance is smaller than the neutral separation distance
$\delta$ there for more deflated vesicles.
For $\triangle A =0.6$ and $0.75$  the adhesion force is mostly attractive
 in the contact region except at the edge, where the adhesive
force turns repulsive.  For $\triangle A=0.95$, however, the adhesion force is mostly repulsive,
leading to large tension in the rest of the vesicle membrane.


\begin{figure}
  \begin{tabular}{@{}p{0.45\linewidth}@{\quad}p{0.45\linewidth}@{}}
  \subfigimg[width=\linewidth]{(a)}{figs/Dec18_Ebleft_Eadhright_vs_rA_adR0p2_adS502.jpeg} &
  \subfigimg[width=\linewidth]{(b)}{figs/Dec18_EbEadh_vs_rA_adR0p2_adS502.jpeg}
  \end{tabular}
%\includegraphics[keepaspectratio=true,scale=0.175]{figs/Dec18_Ebleft_Eadhright_vs_rA_adR0p2_adS502.jpeg}
%\includegraphics[keepaspectratio=true,scale=0.175]{figs/Dec18_EbEadh_vs_rA_adR0p2_adS502.jpeg}
  \caption{\label{fig:Dec18_vesicle_equilibrium1}   (a) The total
  bending energy (solid curve) and adhesion energy (dash-dotted curve)
  plotted against the reduced area $\Delta A$. (b) The sum of two
  energies plotted against reduced area $\Delta A$. The two vesicles in
  the doublet are of the same length and reduced area.  The Hamaker
  constant is $\mathcal{H} = 5$ and the separation distance is $\delta =
  0.2$.}
\end{figure}

Figure~\ref{fig:Dec18_vesicle_equilibrium1}(a) shows the total bending
energy and adhesion energy as a function of the reduced area. The
smaller the reduced area, the more vesicle area is available for
deformation and thus the bending energy is higher.  In contrast, the
total adhesion energy becomes more negative as the reduced area
decreases.  The sum of two energies is plotted in
Figure~\ref{fig:Dec18_vesicle_equilibrium1}(b), where a local minimum in
the total energy is found around $\Delta A = 0.85$.

\begin{figure}
  \begin{tabular}{@{}p{0.45\linewidth}@{\quad}p{0.45\linewidth}@{}}
  \subfigimg[width=\linewidth]{(a)}{figs/Dec18_Eb_vs_sigma_rA0p9502.jpeg} &
  \subfigimg[width=\linewidth]{(b)}{figs/Dec18_Eadh_vs_sigma_rA0p9502.jpeg}
  \end{tabular}
%\includegraphics[keepaspectratio=true,scale=0.18]{figs/Dec18_Eb_vs_sigma_rA0p9502.jpeg}
%\includegraphics[keepaspectratio=true,scale=0.18]{figs/Dec18_Eadh_vs_sigma_rA0p9502.jpeg}
  \caption{\label{fig:Dec18_equilibrium} The total bending energy (a)
  and adhesion energy (b) of a vesicle doublet at equilibrium versus the
  adhesion strength $\mathcal{H}$.  The two identical vesicles in the
  doublet have a length of $2\pi$ and a reduced area of $\Delta A=0.95$,
  with separation distance $\delta = 0.2$ (triangles), $0.3$ (crosses),
  and $0.4$ (circles).}
\end{figure}

Figure~\ref{fig:Dec18_equilibrium} demonstrates how the adhesion
strength $\mathcal{H}$ and separation distance $\delta$ affect the
equilibrium configuration of two vesicles under adhesive interactions.
Both vesicles have a length of $2\pi$ and a reduced area of $\Delta A =
0.95$.  The total bending (a) and adhesion (b) energies at equilibrium
are plotted against $\mathcal{H}$ for three values of the separation
distance $\delta$.  We observe that for $\Delta A=0.95$ the equilibrium
vesicle shape does not vary much with the adhesion strength
$\mathcal{H}$, while the total adhesion energy varies linearly with
$\mathcal{H}$.

%% \begin{figure}
%% \includegraphics[keepaspectratio=true,scale=0.4]{figs/relax2Ves01g-draining01a.eps}
%% \caption{Adhesion dynamics of two vesicles with $\delta = 0.3$. From $t=0.3$ to $t=40$, the time interval $\delta t = 0.3$ between every two neighboring dash-dotted curves.}
%% \label{fig:qflow_g-draining01a}
%% \end{figure}
%
%% \begin{figure}
%% \includegraphics[keepaspectratio=true,scale=0.4]{figs/relax2Ves01j-draining01a.eps}
%% \caption{Adhesion dynamics of two vesicles with $\delta = 0.6$. From $t=0.1$ to $t=40$, the time interval $\delta t = 0.1$ between every two neighboring dash-dotted curves.}
%% \label{fig:qflow_g-draining01a}
%% \end{figure}
%
%%%%%%%%%%%%%%%%%%%%%%%%%%%%%%%%%%%%%%%%%%%%%%%%%%%%%%%%%%%%%%%%%%%%%%%%%
%\subsection{Effects of reduced area}
%\label{sec:qflow_reduced_area} 
%Figure~\ref{fig:qflow_reduced_area}
%
%\begin{figure}
%\includegraphics[keepaspectratio=true,scale=0.5]{figs/nrelax2Ves02o_rA.png}
%\caption{The effect of the reduced area on adhering vesicles in a
%quiescent flow.  The parameters of the vdW potential are $\delta = 0.2$
%and $\sigma = 0.5$.}
%\label{fig:qflow_reduced_area}
%\end{figure}
%
%% \begin{figure}
%% \includegraphics[keepaspectratio=true,scale=0.4]{figs/relax2Ves01usa.eps}
%% \caption{Adhesion dynamics of two vesicles with $\delta = 0.4$ and $\sigma=0.2$. From $t=0.06$ to $t=100$, the time interval $\delta t = 0.06$ between every two neighboring dash-dotted curves.}
%% \label{fig:qflow_u-draining}
%% \end{figure}
%
%% \begin{figure}
%% \includegraphics[keepaspectratio=true,scale=0.4]{figs/relax2Ves01zsa.eps}
%% \caption{Adhesion dynamics of two vesicles with $\delta = 0.4$ and $\sigma=0.2$. From $t=1$ to $t=100$, the time interval $\delta t = 1$ 
%% between every two neighboring dash-dotted curves.}
%% \label{fig:qflow_z-draining}
%% \end{figure}

%%%%%%%%%%%%%%%%%%%%%%%%%%%%%%%%%%%%%%%%%%%%%%%%%%%%%%%%%%%%%%%%%%%%%%%%
\section{Adhesion of two vesicles in a planar extensional flow} 
\label{sec:eflow} 
\todo[inline]{Do we discuss the slow tank treading motion when the
vesicles reach steady state.  Reviewer 2 had a comment about this}

\begin{figure}[htp]
  \includegraphics[height = 0.2\textwidth,trim={1cm 0cm 1cm 0cm},clip]
    {figs/extensional_displacement0_adS7em1_tension_image01.png}
  \includegraphics[height = 0.2\textwidth,trim={4cm 0cm 4cm 0cm},clip]
    {figs/extensional_displacement0_adS7em1_tension_image02.png}
  \includegraphics[height = 0.2\textwidth,trim={4cm 0cm 4cm 0cm},clip]
    {figs/extensional_displacement0_adS7em1_tension_image03.png}
  \includegraphics[height = 0.2\textwidth,trim={4cm 0cm 4cm 0cm},clip]
    {figs/extensional_displacement0_adS7em1_tension_image04.png}
  \includegraphics[height = 0.2\textwidth,trim={4cm 0cm 0cm 0cm},clip]
    {figs/extensional_displacement0_adS7em1_tension_image05.png} \\

  \includegraphics[height = 0.2\textwidth,trim={1cm 0cm 1cm 0cm},clip]
    {figs/extensional_displacement2em2_adS7em1_tension_image01.png}
  \includegraphics[height = 0.2\textwidth,trim={4cm 0cm 4cm 0cm},clip]
    {figs/extensional_displacement2em2_adS7em1_tension_image02.png}
  \includegraphics[height = 0.2\textwidth,trim={4cm 0cm 4cm 0cm},clip]
    {figs/extensional_displacement2em2_adS7em1_tension_image03.png}
  \includegraphics[height = 0.2\textwidth,trim={4cm 0cm 4cm 0cm},clip]
    {figs/extensional_displacement2em2_adS7em1_tension_image04.png}
  \includegraphics[height = 0.2\textwidth,trim={4cm 0cm 0cm 0cm},clip]
    {figs/extensional_displacement2em2_adS7em1_tension_image05.png} \\

  \includegraphics[height = 0.2\textwidth,trim={1cm 0cm 1cm 0cm},clip]
    {figs/extensional_displacement1em1_adS7em1_tension_image01.png}
  \includegraphics[height = 0.2\textwidth,trim={4cm 0cm 4cm 0cm},clip]
    {figs/extensional_displacement1em1_adS7em1_tension_image02.png}
  \includegraphics[height = 0.2\textwidth,trim={4cm 0cm 4cm 0cm},clip]
    {figs/extensional_displacement1em1_adS7em1_tension_image03.png}
  \includegraphics[height = 0.2\textwidth,trim={4cm 0cm 4cm 0cm},clip]
    {figs/extensional_displacement1em1_adS7em1_tension_image04.png}
  \includegraphics[height = 0.2\textwidth,trim={3.5cm 0cm 0cm 0cm},clip]
    {figs/extensional_displacement1em1_adS7em1_tension_image05.png} \\

  \includegraphics[height = 0.2\textwidth,trim={1cm 0cm 1cm 0cm},clip]
    {figs/extensional_displacement1em1_adS6em1_tension_image01.png}
  \includegraphics[height = 0.2\textwidth,trim={4cm 0cm 4cm 0cm},clip]
    {figs/extensional_displacement1em1_adS6em1_tension_image02.png}
  \includegraphics[height = 0.2\textwidth,trim={4cm 0cm 4cm 0cm},clip]
    {figs/extensional_displacement1em1_adS6em1_tension_image03.png}
  \includegraphics[height = 0.2\textwidth,trim={4cm 0cm 4cm 0cm},clip]
    {figs/extensional_displacement1em1_adS6em1_tension_image04.png}
  \includegraphics[height = 0.2\textwidth,trim={3.5cm 0cm 0cm 0cm},clip]
    {figs/extensional_displacement1em1_adS6em1_tension_image05.png}
  \caption{\label{fig:extensionalNonsymmetric}Dynamics of a vesicle pair
<<<<<<< HEAD
  in a planar extensional flow. The Hamaker constant is ${\cal H} = 0.7$
  for the first three rows, and ${\cal H}=0.6$ for the bottom row. From
  top to bottom, the initial vertical displacement is $\Delta y=0$,
  $0.02$, $0.1$, and $0.1$. The reduced area is $\Delta A = 0.75$, the
  extension rate $\chi = 0.09$ and the adhesion distance $\delta =
  0.4$.  The color coding is the tension.}
=======
  in a planar extensional flow. ${\cal H} = 0.7$ for the first three
  rows, and ${\cal H}=0.6$ for the bottom row. From top to bottom, the
  initial vertical displacement $\triangle y=0$, 0.02, 0.1 and 0.1. The
  reduced area is $\Delta A = 0.75$, the extension rate $\dot\epsilon= 0.09$
%  \todo[inline]{Yuan: Can you look and see what extension rates you
%  did for the runs that do not indicate the rate in the file name?} 
  and the adhesion distance $\delta = 0.4$. }
>>>>>>> 8f2180ba
  \end{figure}


The hydrodynamics of a single vesicle in an extensional flow has
revealed novel nonlinear vesicle dynamics not found for a viscous
drop~\cite{KantslerSegreSteinberg2008_PRL, ZhaoShaqfeh2013_JFM,
Narsimhan2014_JFM, DahlNarsimhanGouveia2016_SoftMatt}.  Here we focus on a
planar extensional flow  where the fluid velocity field $\uu=\dot\epsilon(-x,y)$ is centered at the 
the origin ($(x,y)=(0,0)$), the stagnation point where the fluid flow converges horizontally and diverges vertically.
Placed symmetrically at the stagnation point of an extensional flow,
a single vesicle may remain steady and symmetric for low extension rate $\dot\epsilon$.
For sufficiently large extension rate $\dot\epsilon$ the vesicle may undergo asymmetric deformation \cite{KantslerSegreSteinberg2008_PRL,Narsimhan2014_JFM,DahlNarsimhanGouveia2016_SoftMatt}, 
similar to a surfactant-laden viscous drop under a planar extensional flow \cite{JanssenBoonAgterof1997_AIChE,HuPineLeal2000_PoF}.
To our knowledge no studies on the interactions between two vesicles in an extensional flow are available in the literature.
In the following we first illustrate how two vesicles interact with each other in a planar extensional flow. We then illustrate how the adhesion strength between membranes can be
measured non-intrusively by using the fluid trap.

%To investigate how two vesicles interact with each other in a planar extensional flow,
At the beginning of the first set of simulations (left panels in Figure~\ref{fig:extensionalNonsymmetric})
we place a vesicle at $(x,y)=(0,0)$, 
and the other vesicle at $(x,y) = (3,\triangle y)$ where the initial vertical displacement $\triangle y$ varies from
$\triangle y=0$ for the top row, $\triangle y = 0.02$ for the second row, to
$\triangle y =0.1$ for the bottom two rows in Figure~\ref{fig:extensionalNonsymmetric}.
The adhesion strength ${\cal H} = 0.7$ for the top three rows, and ${\cal H} =0.6$ for the bottom row.
The color coding is the membrane tension with the color bar on the right of each row. We note that the negative membrane tension in an
extensional flow is consistent with the speculation for a wrinkled membrane in the elongational flow \cite{KantslerSegreSteinberg2007_PRL}.

Once the planar extensional flow is turned on at $t=0^+$, two vesicles move
towards each other  as shown in  Figure \ref{fig:extensionalNonsymmetric}.
For $\triangle y=0$ in the top row, the two vesicles stay on the $x$-axis as they move closer to 
form a doublet. We observe that the left vesicle (initially centered at $(0,0)$) moves to the left due to the impinging
vesicle from the right. As time progresses they form a doublet
and reach a steady configuration that is symmetric with respect to the stagnation point 
(square marks in the top row of Figure \ref{fig:extensionalNonsymmetric}).

For $\triangle y>0$ we observe similar vesicle dynamics only at the beginning 
when the right vesicle moves towards the stagnation point and the left vesicle is pushed to the left of the stagnation point. 
As both vesicles come to close vicinity of the stagnation point, the elevated right vesicle ($\triangle y >0$) is pulled up by the diverging flow in the $y$ direction,
causing rotation of both vesicles. 
We also observe that the larger the initial vertical displacement, the larger the rotation and the faster both vesicles move
away from the stagnation point.
%
For sufficiently strong adhesion (${\cal H}=0.7$ for the first three rows in Figure \ref{fig:extensionalNonsymmetric}),
 the two vesicles rotate and move away from the stagnation point as a doublet until the end of simulations ($t=100$).
As the two vesicles move further away from the stagnation point, the extensional flow becomes more effective in pulling the two drops apart
as shown in the third row of Figure \ref{fig:extensionalNonsymmetric}.
For ${\cal H}=0.6$ (bottom row in Figure \ref{fig:extensionalNonsymmetric})  
the two vesicles are separated by the diverging flow as early as $t=75$, and are clearly not a doublet at the end of simulation.


Two main observations can be made of results in Figure~\ref{fig:extensionalNonsymmetric}:
(1) The membrane tension is highly non-uniform on the vesicles, leading to a significant Marangoni stress along the membrane as in the case of a surfactant-laden drop
at the center of an extensional flow. Thus it is reasonable to expect that the flow around the vesicles is significantly altered.
(2) In an extensional flow vesicles are prone to move away from the stagnation point.
A small initial vertical displacement $\triangle y$ in one  of the vesicles causes both vesicles to not only rotate but also move away from the
center. Once vesicles move off the horizontal axis, their hydrodynamics is dominated by the diverging flow as they move further away.
Thus in the microfluidic experiment it is often more desirable to trap the vesicle around the center of an extensional flow \cite{Spjut2010_MSThesis_Chapter3}.
%
With an active
control algorithm to place the stagnation point at a desirable location
by adjusting the flow with a feedback
loop~\cite{BentleyLeal1986_JFMa,Johnson-Chavarria2011_EMJ}, a particle can be trapped at the
stagnation point for long time scales to facilitate image acquisition or
other detailed measures such as particle image velocimetry of flow
inside and around the particle.  

To explore the application of such a
fluid trap to measure the adhesion strength between two bound vesicles, 
we propose the following experiment.  
Beginning with two
identical vesicles in an equilibrium configuration that form a doublet
with a flat contact region (Figure~\ref{fig:Dec18_vesicle_shape}), we
turn on the fluid trap with the stagnation point placed at the center of
the vesicle doublet.  Depending on the Hamaker constant, we expect that
either the flow overcomes the adhesive force and the doublet is broken,
or the adhesive force is sufficiently strong and the doublet reaches a
stable stationary configuration.

%In the following numerical experiments we initially place a vesicle
%doublet with $\theta=\pi$, so that the diverging flow may be strong
%enough to pull vesicles away from the doublet.  At low extensional
%rates, we expect the doublet to stay bound at the fluid trap stagnation
%point.  On the other hand, the vesicle doublet may become unstable and
%eventually separate at higher extension rates.  Thus we expect there
%to exist a critical extension rate $\chi_c$ above which the vesicle
%doublet cannot stay bound under a given adhesion potential.  Therefore,
%the dependence of the critical extension rate $\chi_c$ on the adhesion
%potential and the mechanical vesicle properties provides a means to
%probe the physics of membrane adhesion.

\begin{figure}[htp]
  \begin{tabular}{@{}p{0.3\linewidth}@{\quad}p{0.3\linewidth}@{\quad}p{0.3\linewidth}@{}}
  \subfigimg[width=\linewidth]{(a)}{figs/rotate1.pdf} &
  \subfigimg[width=\linewidth]{(b)}{figs/angleDefinition.pdf} &
  \subfigimg[width=\linewidth]{(c)}{figs/rotate2.pdf}
  \end{tabular}
%   \includegraphics[width=0.25\textwidth]{figs/rotate1.pdf}
%   \hspace{20pt}
%   \includegraphics[width=0.25\textwidth]{figs/angleDefinition.pdf}
%   \hspace{20pt}
%   \includegraphics[width=0.25\textwidth]{figs/rotate2.pdf}
   \caption{\label{fig:InclinationAngle} The definition of the
   inclination angle of a vesicle doublet at the center of an
   extensional flow.  An inclination angle of $\pi$ indicates a doublet
   whose long axis is orthogonal to the diverging direction, while an
   inclination angle of $\pi/2$ indicates a doublet whose short axis is
   orthogonal to the diverging direction.  The square mark is a
   stagnation point and the round point is located at the center of the
   vesicle.  The initial configurations in this section all have an
   inclination angle of $\theta = \pi$.}
 \end{figure}

Based on how the contact region aligns with the extensional flow, we can
define the inclination angle $\theta$ of the vesicle doublet as illustrated in
Figure~\ref{fig:InclinationAngle}(b). When $\theta=\pi$ (Figure~\ref{fig:InclinationAngle}(a))
the diverging flow
pulls the vesicles apart from each other and the attractive adhesion
force is essential to keep the two vesicles from separating.  In
contrast, when $\theta = \pi/2$ (Figure~\ref{fig:InclinationAngle}(c)), 
%the doublet long axis is aligned with the diverging flow, 
the converging flow pushes the vesicles towards
each other and the repulsive force is essential to keep the
two vesicles at the separation distance.  With the converging flow
pushing the two vesicles towards the stagnation point dynamically placed
at the doublet center, we expect the $\theta=\pi/2$ configuration to be more stable
than the $\theta=\pi$ configuration. 
%
%This is because when $\theta=\pi$
%the diverging flow is pulling the vesicles away from each other as shown
%in the illustration.  However, when the doublet inclination angle is
%fixed at $\theta=\pi/2$, the vesicle doublet stays intact if the
%adhesive force is strong enough to dominate the fluid drag.  However, it
%is possible that the diverging flow may overcome adhesion and break up
%the doublet.  It is also reasonable to expect a vesicle doublet to
%rotate from the less stable configuration $\theta=\pi$ to the more
%stable configuration $\theta=\pi/2$, so that the fluid flow is pushing
%them together rather than pulling them apart.

\begin{figure}[htp]
  \includegraphics[height = 0.18\textwidth,trim={4cm 1cm 4cm 1cm},clip]
    {figs/extensional_adR4em1adS7em1Chi2em2_ra070_tension_image01.png}
  \includegraphics[height = 0.18\textwidth,trim={4cm 1cm 4cm 1cm},clip]
    {figs/extensional_adR4em1adS7em1Chi2em2_ra070_tension_image02.png}
  \includegraphics[height = 0.18\textwidth,trim={4cm 1cm 4cm 1cm},clip]
    {figs/extensional_adR4em1adS7em1Chi2em2_ra070_tension_image03.png}
  \includegraphics[height = 0.18\textwidth,trim={4cm 1cm 4cm 1cm},clip]
    {figs/extensional_adR4em1adS7em1Chi2em2_ra070_tension_image04.png}
  \includegraphics[height = 0.18\textwidth,trim={4cm 1cm 3cm 1cm},clip]
    {figs/extensional_adR4em1adS7em1Chi2em2_ra070_tension_image05.png}
    \\
  \includegraphics[height = 0.18\textwidth,trim={4cm 1cm 4cm 1cm},clip]
    {figs/extensional_adR4em1adS7em1Chi7em2_ra070_tension_image01.png}
  \includegraphics[height = 0.18\textwidth,trim={4cm 1cm 4cm 1cm},clip]
    {figs/extensional_adR4em1adS7em1Chi7em2_ra070_tension_image02.png}
  \includegraphics[height = 0.18\textwidth,trim={4cm 1cm 4cm 1cm},clip]
    {figs/extensional_adR4em1adS7em1Chi7em2_ra070_tension_image03.png}
  \includegraphics[height = 0.18\textwidth,trim={4cm 1cm 4cm 1cm},clip]
    {figs/extensional_adR4em1adS7em1Chi7em2_ra070_tension_image04.png}
  \includegraphics[height = 0.18\textwidth,trim={4cm 1cm 3cm 1cm},clip]
    {figs/extensional_adR4em1adS7em1Chi7em2_ra070_tension_image05.png}
    \\
  \includegraphics[height = 0.18\textwidth,trim={4cm 1cm 4cm 1cm},clip]
    {figs/extensional_adR4em1adS7em1Chi1em1_ra070_tension_image01.png}
  \includegraphics[height = 0.18\textwidth,trim={4cm 1cm 4cm 1cm},clip]
    {figs/extensional_adR4em1adS7em1Chi1em1_ra070_tension_image02.png}
  \includegraphics[height = 0.18\textwidth,trim={4cm 1cm 4cm 1cm},clip]
    {figs/extensional_adR4em1adS7em1Chi1em1_ra070_tension_image03.png}
  \includegraphics[height = 0.18\textwidth,trim={4cm 1cm 4cm 1cm},clip]
    {figs/extensional_adR4em1adS7em1Chi1em1_ra070_tension_image04.png}
  \includegraphics[height = 0.18\textwidth,trim={4cm 1cm 3cm 1cm},clip]
    {figs/extensional_adR4em1adS7em1Chi1em1_ra070_tension_image05.png}
  \caption{\label{fig:extensional1} A vesicle doublet in an extensional
  flow with an initial inclination angle $\theta=\pi$.  The reduced
  area is $\Delta A = 0.7$, the Hamaker constant is $\mathcal{H} = 0.7$,
  the separation distance is $\delta = 0.4$, and the extension rate is
  $\dot\epsilon = 0.02$ ({\em top}), $\dot\epsilon=0.07$ ({\em middle}), and $\dot\epsilon =
  0.1$ ({\em bottom}).  The center of the vesicle, denoted with a black
  square, is the stagnation point.  The color coding is the tension.}
  \end{figure}

In the following numerical experiments we initially place a vesicle
doublet with $\theta=\pi$, so that the diverging flow may be strong
enough to pull vesicles away from the doublet.  At low extension
rates, we expect the doublet to stay bound at the fluid trap stagnation
point.  On the other hand, the vesicle doublet may become unstable and
eventually separate at higher extension rates.  Thus we expect there
to exist a critical extension rate $\dot\epsilon_c$ above which the vesicle
doublet cannot stay bound under a given adhesion potential.  Therefore,
the dependence of the critical extension rate $\dot\epsilon_c$ on the adhesion
potential and the mechanical vesicle properties provides a means to
probe the physics of membrane adhesion.


We consider vesicle doublets with reduced areas 0.70, 0.75, 0.80, 0.85,
0.90, and 0.95, all with a length of $2\pi$, and we vary the extension
rate ($\dot\epsilon$) between $10^{-2}$ and $10^{-1}$.  Since the stagnation
point can be controlled in an experimental
setting~\cite{BentleyLeal1986_JFMa,Johnson-Chavarria2011_EMJ}, we mimic the active control of
the microfluidic experiments by moving the center of the doublet at each
time step so that the stagnation point occurs exactly in the middle of
the doublet.  With this adjustment, the vesicles either remain as a
doublet in the fluid trap centered around the stagnation point, or the
doublet is broken and the vesicles separate from one another.  

Figure~\ref{fig:extensional1} shows snapshots from simulating a vesicle doublet of reduced area  $\Delta A = 0.7$
at three different extension rates. A general feature of the doublet dynamics is that the doublet rotates from
$\theta=\pi$ configuration towards the more stable $\theta=\pi/2$
configuration.  
%
We also
observe that with moderate extension rates, the doublet falls short of
aligning their long axis with the diverging direction.  Moreover, the
final inclination angle is closest to the stable $\theta=\pi/2$ for the
smallest extension rates. While this doublet remains bound for all
the considered extension rates, a doublet with a reduced area of
$\Delta A = 0.8$ is split with a critical extension rate $\dot\epsilon_c =
0.1$ (Figure~\ref{fig:extensional3}).  

 \begin{figure}
  \includegraphics[height = 0.18\textwidth,trim={4cm 1cm 4cm 1cm},clip]
    {figs/extensional_adR4em1adS7em1Chi1em1_ra080_tension_image01.png}
  \includegraphics[height = 0.18\textwidth,trim={4cm 1cm 4cm 1cm},clip]
    {figs/extensional_adR4em1adS7em1Chi1em1_ra080_tension_image02.png}
  \includegraphics[height = 0.18\textwidth,trim={4cm 1cm 4cm 1cm},clip]
    {figs/extensional_adR4em1adS7em1Chi1em1_ra080_tension_image03.png}
  \includegraphics[height = 0.18\textwidth,trim={4cm 1cm 4cm 1cm},clip]
    {figs/extensional_adR4em1adS7em1Chi1em1_ra080_tension_image04.png}
  \includegraphics[height = 0.18\textwidth,trim={4cm 1cm 3cm 1cm},clip]
    {figs/extensional_adR4em1adS7em1Chi1em1_ra080_tension_image05.png}
  \caption{\label{fig:extensional3} A vesicle doublet in an extensional
  flow with an initial inclination angle $\theta=\pi$.  The reduced area
  is $\Delta A = 0.8$, the Hamaker constant $\mathcal{H} = 0.7$, the
<<<<<<< HEAD
  separation distance is $\delta = 0.4$, and the extension rate is $\chi
=======
  separation distance is $\delta = 0.4$, and the extension rate $\dot\epsilon
>>>>>>> 8f2180ba
  = 0.1$.  The center of the vesicle, denoted with a black square, is a
  stagnation point.  The color coding is the tension.}
\end{figure}

%
The equilibrium configuration for low extension rate $\dot\epsilon=0.02$ (top row in Figure~\ref{fig:extensional1}) is
almost identical to the equilibrium configuration for $\triangle y=0$ (top row of  Figure~\ref{fig:extensionalNonsymmetric}).
The rotation of the vesicle doublet 
from $\theta=\pi$ to $\theta=\pi/2$ can be understood as the transition from an unstable configuration $\theta=\pi$ to a stable configuration $\theta=\pi/2$.
For higher extension rates (second and third rows in Figure~\ref{fig:extensional1}) the partially rotated vesicle pairs at equilibrium are
also very similar to the case of $\triangle y=0.02$ (second row of Figure~\ref{fig:extensionalNonsymmetric}).
Such asymmetric vesicle configuration is reminiscent of the asymmetric deformation of a single vesicle in an extensional flow \cite{KantslerSegreSteinberg2008_PRL,Narsimhan2014_JFM,DahlNarsimhanGouveia2016_SoftMatt}.
To gain more insight into such nonlinear dynamics, in the following we explore more physical characterization of the transition from $\theta=\pi$ to $\theta=\pi/2$ at
different reduced area and extension rate.
%

In Figure~\ref{fig:extensionalInclinationAngle}(a), we plot the
inclination angle of the doublet as a function of time for four
different extension rates,  and the final inclination angle for all
doublets that reach an equilibrium state are in
Figure~\ref{fig:extensionalInclinationAngle}(b).  We observe that not
only do smaller extension rates result in smaller inclination angles,
but smaller reduced areas also result in smaller inclination angles.  We
summarize the final inclination angle of the doublet in
Figure~\ref{fig:extensionalInclinationAngle}(c).  The size of the round
dots are scaled to the final inclination angle as defined in
Figure~\ref{fig:InclinationAngle}.  At smaller extension rates, the
vesicles come closer to aligning their long axis with the diverging
direction.  When the doublet is broken at reduced area $\Delta A =
0.80$, the extension rate is sufficiently large to align the long axis
of the vesicle with the diverging direction and then the vesicles
separate (Figure~\ref{fig:extensional3}).  For very low extension
rates, the time horizon is insufficient for the doublet to reach an
equilibrium state, and these simulations are marked with a square.
Figure~\ref{fig:extensionalInclinationAngle}(c) also summarizes the
reduced areas and extension rates that result in a bound vesicle
doublet in a fluid trap: Parameter values with a blue mark result in a
fluid trap and parameter values with a red mark result in vesicle
separation.

\begin{figure}[htp]
  \begin{tabular}{@{}p{0.3\linewidth}@{\quad}p{0.3\linewidth}@{\quad}p{0.3\linewidth}@{}}
  \subfigimg[width=\linewidth]{(a)}{figs/adR4em1adS7em1_ra070_inclinationAngle.pdf} &
  \subfigimg[width=\linewidth]{(b)}{figs/adR4em1adS7em1_finalInclinationAngle.pdf} &
  \subfigimg[width=\linewidth]{(c)}{figs/extensional_adR4em1adS7em1_phaseDiagram.pdf}
  \end{tabular}
%  \includegraphics[height=0.26\textwidth]{figs/adR4em1adS7em1_ra070_inclinationAngle.pdf}
%  \includegraphics[height=0.26\textwidth]{figs/adR4em1adS7em1_finalInclinationAngle.pdf}
%  \includegraphics[height=0.26\textwidth]{figs/extensional_adR4em1adS7em1_phaseDiagram.pdf}
  \caption{\label{fig:extensionalInclinationAngle} (a) The inclination
  angle of a doublet formed by vesicles of reduced area $\Delta A = 0.7$
<<<<<<< HEAD
  in an extensional flow with an extension rate $\chi$.  For all
  extension rates, the vesicle's orientation angle tends to a value in
  $(\frac{\pi}{2},\pi)$. (b) The final inclination angle of the doublets
  for a variety of reduced areas.  At larger extension rates, the
    doublet is broken by the flow.  (c) A phase diagram of the long-time
    behavior of a fluid trap formed by two adhering vesicles in an
    extensional flow.  Reduced areas and extension rates that do not
    form a doublet are marked in red, and those that do form a doublet
    are marked in blue.  For the blue marks, the size is proportional to
    the final inclination angle.  Squares indicate that the doublet had
    not tilted to an equilibrium inclination angle in the given time
    horizon.}
=======
  in an extensional flow with an extension rate $\dot\epsilon$.  (b) The final
  inclination angle of doublets.  At larger extension rates, the
  doublet is broken by the flow.  (c) A phase diagram of the long-time
  behavior of a fluid trap formed by two adhering vesicles in an
  extensional flow.  Results are not reported for some of the low
  extension rates since the doublet had not tilted to an equilibrium
  inclination angle for the given time horizon.}
>>>>>>> 8f2180ba
\end{figure}

%Finally, to further characterize the rotating dynamics of a doublet in
%the fluid trap, we compute and plot the vorticity and total force on a
%doublet with identical vesicles with reduced area $\Delta A=0.7$,
%Hamaker constant $\mathcal{H} = 0.7$, separation distance $\delta =
%0.4$, and extension rate $\chi = 0.07$ in
%Figure~\ref{fig:extensionalVorticity}.  Starting from an initial inclination angle $\theta=\pi$, the doublet 
%starts to rotate around $t\sim 250$.  We notice that the net force on
%each vesicle is almost anti-parallel to the diverging flow in the
%far-field so to balance the hydrodynamic drag force that pulls the
%vesicles apart.  Then, as the doublet starts to rotate, each vesicle
%experiences a drag force from the diverging streaming
%flows.  
%%
%For small extension rate, the rotation continues until
%$\theta = \pi/2$ so the doublet remains perfectly symmetric with respect
%to their mid-plane, and each vesicle experiences drag forces (from the diverging flow) that cancel
%each other.  
%%
%For slightly higher extension rate in Figure~\ref{fig:extensionalVorticity}, we observe
%that the two vesicles slide against each other (around $t=280$) as the doublet rotates.
%The slight sliding motion leads to a transition in the contact region
%membrane shape from a bulging profile to an S-shape profile of nearly
%uniform height except near the edge of contact region.  This adjustment
%greatly reduces the net force on each vesicle, leading to an equilibrium
%configuration with an inclination angle $\theta > \pi/2$ as shown in the
%left of Figure~\ref{fig:extensionalInclinationAngle}.  Finally, the
%vorticity and the flow between the vesicles approaches zero and the
%result is a fluid trap containing the doublet.
%\begin{figure}[htp]
%  \includegraphics[height = 0.26\textwidth,trim={6cm 1cm 5cm
%  0cm},clip]{figs/extensionalVorticity01.png}
%  \includegraphics[height = 0.26\textwidth,trim={6cm 1cm 5cm
%  0cm},clip]{figs/extensionalVorticity02.png}
%  \includegraphics[height = 0.26\textwidth,trim={6cm 1cm 5cm
%  0cm},clip]{figs/extensionalVorticity03.png}
%  \includegraphics[height = 0.26\textwidth,trim={6cm 1cm 5cm
%  0cm},clip]{figs/extensionalVorticity04.png}
%  \includegraphics[height = 0.26\textwidth,trim={5cm 1cm 2cm
%  0cm},clip]{figs/extensionalVorticity05.png} \\
%  \includegraphics[height = 0.26\textwidth,trim={6cm 1cm 5cm
%  0cm},clip]{figs/extensionalVorticity06.png}
%  \includegraphics[height = 0.26\textwidth,trim={6cm 1cm 5cm
%  0cm},clip]{figs/extensionalVorticity07.png}
%  \includegraphics[height = 0.26\textwidth,trim={6cm 1cm 5cm
%  0cm},clip]{figs/extensionalVorticity08.png}
%  \includegraphics[height = 0.26\textwidth,trim={6cm 1cm 5cm
%  0cm},clip]{figs/extensionalVorticity09.png}
%  \includegraphics[height = 0.26\textwidth,trim={5cm 1cm 2cm
%  0cm},clip]{figs/extensionalVorticity10.png}
%  \caption{\label{fig:extensionalVorticity} The vorticity and total
%  force of two vesicles in a doublet.  The reduced area is $\Delta A =
%  0.7$, the separation distance is $\delta = 0.4$, the Hamaker constant
%  is $\mathcal{H} = 0.7$, and the extension rate is $\chi = 0.07$.}
%\end{figure}


%%%%%%%%%%%%%%%%%%%%%%%%%%%%%%%%%%%%%%%%%%%%%%%%%%%%%%%%%%%%%%%%%%%%%%%%
\section{Adhesion of two vesicles in a shear flow}
\label{sec:sflow} 
We consider two vesicles suspended in the shear flow $\uu = \chi(y,0)$,
where $\chi$ is the shear rate.  To be consistent with simlulations in
previous sections, the vesicles have a length of $2\pi$ for all reduced
areas.  The initial placement of the vesicles is chosen so that the flow
dives them towards one another.  In the absence of adhesion, once the
vesicles are sufficiently close, they are deflected to opposite sides of
the $y$ axis, pass one another, and then separate.  However, in the
presence of adhesion, the vesicles can form a doublet for certain values
of the separation distance $\delta$, Hamaker constant $\mathcal{H}$,
shear rate $\chi$, and reduced area $\Delta A$.  If a doublet does form,
then it undergoes a periodic motion with a period that depends on the
same parameters.

Figures~\ref{fig:doublet090-weakAdhesion}
and~\ref{fig:doublet090-strongAdhesion} show snapshots of two vesicles
that have formed a doublet and the color coding is the tension along the
vesicle.  Each of the vesicles have reduced area $\Delta A = 0.9$, shear
rate $\chi = 0.5$, separation distance $\delta = 0.4$, and Hamaker
constant $\mathcal{H} = 0.7$ (Figure~\ref{fig:doublet090-weakAdhesion})
and $\mathcal{H} = 2.1$ (Figure~\ref{fig:doublet090-strongAdhesion}).
Similar to the quiescent example, the membrane tension is negative in
the contact region indicating that the membrane is being compressed when
the adhesive force is strongest.  The two values for the Hamaker
constant are chosen since the period of the dynamics of the doublets are
both $t^* \approx 42$.  For both the Hamaker constants, the vesicles in
the doublet move in tandem with a tank-reading motion that is much
slower than the tank-treading motion that occurs in the absense of
ahdesion.  However, the dynamics of a single period for theses two
Hamaker constants differ significantly.  For the weaker adhesive force,
the individual vesicles undergo a sliding motion as they pass one
another (Figure~\ref{fig:doublet090-weakAdhesion}).  However, at larger
Hamaker constants, once the contact region is formed, the doublet
maintains the same structure and undergoes a tumbling dynamic similar to
a Jeffery orbit.

\begin{figure}[htp]
  \includegraphics[width=0.19\textwidth]{figs/adR4em1adS7em1Chi5em1_ra090_image01.png}
  \includegraphics[width=0.19\textwidth]{figs/adR4em1adS7em1Chi5em1_ra090_image02.png}
  \includegraphics[width=0.19\textwidth]{figs/adR4em1adS7em1Chi5em1_ra090_image03.png}
  \includegraphics[width=0.19\textwidth]{figs/adR4em1adS7em1Chi5em1_ra090_image04.png}
  \includegraphics[width=0.19\textwidth]{figs/adR4em1adS7em1Chi5em1_ra090_image05.png}
  \includegraphics[width=0.19\textwidth]{figs/adR4em1adS7em1Chi5em1_ra090_image06.png}
  \includegraphics[width=0.19\textwidth]{figs/adR4em1adS7em1Chi5em1_ra090_image07.png}
  \includegraphics[width=0.19\textwidth]{figs/adR4em1adS7em1Chi5em1_ra090_image08.png}
  \includegraphics[width=0.19\textwidth]{figs/adR4em1adS7em1Chi5em1_ra090_image09.png}
  \includegraphics[width=0.19\textwidth]{figs/adR4em1adS7em1Chi5em1_ra090_image10.png}
  \caption{\label{fig:doublet090-weakAdhesion} The formation of a weakly
  adhered doublet in a shear flow.  The reduced area is $\Delta A =
  0.9$, the Hamaker constant is $\mathcal{H}=0.7$, the separation
  distance is $\delta = 0.4$, and the shear rate is $\chi=0.5$.  The
  interaction between the two vesicles is a sliding motion, and the
  dynamics has a period of about 42.  The color coding is the tension.}
\end{figure}


\begin{figure}[htp]
  \includegraphics[width=0.19\textwidth]{figs/adR4em1adS2p1e0Chi5em1_ra090_image01.png}
  \includegraphics[width=0.19\textwidth]{figs/adR4em1adS2p1e0Chi5em1_ra090_image02.png}
  \includegraphics[width=0.19\textwidth]{figs/adR4em1adS2p1e0Chi5em1_ra090_image03.png}
  \includegraphics[width=0.19\textwidth]{figs/adR4em1adS2p1e0Chi5em1_ra090_image04.png}
  \includegraphics[width=0.19\textwidth]{figs/adR4em1adS2p1e0Chi5em1_ra090_image05.png}
  \includegraphics[width=0.19\textwidth]{figs/adR4em1adS2p1e0Chi5em1_ra090_image06.png}
  \includegraphics[width=0.19\textwidth]{figs/adR4em1adS2p1e0Chi5em1_ra090_image07.png}
  \includegraphics[width=0.19\textwidth]{figs/adR4em1adS2p1e0Chi5em1_ra090_image08.png}
  \includegraphics[width=0.19\textwidth]{figs/adR4em1adS2p1e0Chi5em1_ra090_image09.png}
  \includegraphics[width=0.19\textwidth]{figs/adR4em1adS2p1e0Chi5em1_ra090_image10.png}
  \caption{\label{fig:doublet090-strongAdhesion} The formation of a
  strongly adhered doublet in a shear flow.  The reduced area is $\Delta
  A = 0.9$, the Hamaker constant is $\mathcal{H}=2.1$, the separation
  distance is $\delta = 0.4$, and the shear rate is $\chi=0.5$.  Since
  the contact region is unchanged throughout the simulation, the
  dynamics of the doublet resembles a rigid body motion with a period of
  about 42.  The color coding is the tension.}
\end{figure}

To further understand the formation of the doublet, we compute the
distance between two vesicles with reduced area $\Delta A = 0.9$,
separation distance $\delta = 0.5$, and shear rate $\chi = 0.5$.
Figure~\ref{fig:sflow_distance}(a) shows this minimum distance as a
function of time for varying Hamaker constants.  For Hamaker constants
less than a critical value, $\mathcal{H}_c$, the adhesive force is not
strong enough to form a doublet, and the distance between the vesicles
grows with time (red curves).  However, when $\mathcal{H} >
\mathcal{H}_c$, the adhesive force is sufficiently strong to bind the
vesicles into a doublet, and then the doublet undergoes a periodic
motion (blue curves).  In Figure~\ref{fig:sflow_distance}(b), we plot
the time required for the doublet to make a complete revolution for
three different shear rates and two different separation distances.
Initially, as the shear rate increases, the period decreases.  However,
the transition from the weakly adhesive doublet
(Figure~\ref{fig:doublet090-weakAdhesion}) to the stronger adhesive
doublet (Figure~\ref{fig:doublet090-strongAdhesion}) results in an
increase in the period.  Once the Hamaker constant is sufficiently
strong that the contact region remains fixed throughout the dynamics,
the period of the doublet again decreases as the shear rate increases.

Especially at the large Hamaker constants, the dynamics of the doublet
resemble those of a Jeffery orbit.  An ellipse with aspect ratio
$\lambda$ undergoes a periodic tumbling motion with
period~\cite{jef1922}
\begin{align}
  p = \frac{2\pi}{\chi}\left(\lambda + \lambda^{-1} \right).
  \label{eqn:JefferyPeriod}
\end{align}
Instead of measuring the aspect ratio of a doublet in a flow with shear
rate $\chi$, we use the computed period to define an effective aspect
ratio $\lambda_{\mathrm{eff}}$ that satisfies~\eqref{eqn:JefferyPeriod}.
Therefore, the effective aspect ratio is the aspect ratio of an ellipse
in a shear flow that is undergoing a Jeffery orbit with period $p$.  For
the Hamaker constants $\mathcal{H} = 1.5$ and $\mathcal{H} = 3.5$, the
shear rates, periods, and effective aspect ratio are summarized in
Table~\ref{tbl:aspectRatio}.  The effective aspect ratio of the doublet
depends on both the Hamaker constant and the shear rate, and this
indicates that the doublet's dynamics differ from those of a rigid body
undergoing a Jeffery orbit.

\begin{table}[htp]
\begin{minipage}{0.45\textwidth}
  $\mathcal{H} = 1.5$ \\
  \begin{tabular}{>{\centering\arraybackslash}p{2cm}
>{\centering\arraybackslash}p{2cm}
>{\centering\arraybackslash}p{2cm}}
  $\chi$ & $p$ & $\lambda_{\mathrm{eff}}$ \\
  \hline
%  0.50 & 38.06 & 2.92 \\
%  0.75 & 24.81 & 2.85 \\
%  1.00 & 19.47 & 3.00 
  0.50 & 36.34 & 2.49 \\
  0.75 & 25.86 & 2.72 \\
  1.00 & 20.73 & 2.96 
\end{tabular}
\end{minipage}
%\hfill
\begin{minipage}{0.45\textwidth}
  $\mathcal{H} = 3.5$ \\
  \begin{tabular}{>{\centering\arraybackslash}p{2cm}
>{\centering\arraybackslash}p{2cm}
>{\centering\arraybackslash}p{2cm}}
  $\chi$ & $p$ & $\lambda_{\mathrm{eff}}$ \\
  \hline
  0.50 & 28.46 & 1.66 \\
  0.75 & 22.01 & 2.17 \\
  1.00 & 17.91 & 2.44 
\end{tabular}
\end{minipage}
\caption{\label{tbl:aspectRatio} The shear rate, period, and effective
aspect ratio of a vesicle doublet with reduced area $\Delta A = 0.9$,
separation distance $\delta = 0.4$, and 
Hamaker constants $\mathcal{H} = 1.5$ and $\mathcal{H} = 3.5$.  The
effective aspect ratios depend on both the Hamaker constant and the
shear rate, indicating that for the reported Hamaker constants, the
dynamics of the doublet differ from that of a Jeffery orbit.}
\end{table}

Next, for several shear rates, we determine the critical Hamaker
constant, $\mathcal{H}_c$, that determines if the vesicles form a
doublet or separate.  Figure~\ref{fig:sflow_phase_diagram} indicates
whether a doublet with $\Delta A = 0.9$ is formed (blue) or not (red)
for two different separation distances.  The plot includes a line of
best fit between the stable and unstable regions.  Since the transition
is linear, this indicates that a dimensionless number involving the
ratio of the Hamaker constant and shear rate could be used to determine
if a doublet forms or not.

\begin{figure}
  \begin{tabular}{@{}p{0.45\linewidth}@{\quad}p{0.45\linewidth}@{}}
  \subfigimg[width=\linewidth]{(a)}{figs/shear_adR4em1Chi5em1_ra090.pdf} &
  \subfigimg[width=\linewidth]{(b)}{figs/shear_adR4em1Chi5em1_ra090_period.pdf}
  \end{tabular}
  \caption{\label{fig:sflow_distance} (a) The distance between a pair of
  vesicles in a planar shear flow with shear rate $\chi=0.5$, and
  separation distance $\delta = 0.4$.  The different lines correspond to
  a linear spacing of Hamaker constants ranging from $\mathcal{H}=0.1$
  and $\mathcal{H}=1.0$.  (b) The time required for a doublet to
  complete a single rotation.  The reduced area is $\Delta A = 0.90$ and
  the separation distance is $\delta = 0.4$.  The different lines
  correspond to different shear rates and separation distances.}
\end{figure}

\begin{figure}
  \begin{tabular}{@{}p{0.45\linewidth}@{\quad}p{0.45\linewidth}@{}}
  \subfigimg[width=\linewidth]{(a)}{figs/shear_adR1em1_ra090_phaseDiagram.pdf} &
  \subfigimg[width=\linewidth]{(b)}{figs/shear_adR4em1_ra090_phaseDiagram.pdf}
  \end{tabular}
  \caption{\label{fig:sflow_phase_diagram} Phase diagram of vesicle
  hydrodynamics in a shear flow with $\delta = 0.1$ (a) and $\delta =
  0.4$ (b) with reduced area $\Delta A = 0.9$. The critical Hamaker
  constant $\mathcal{H}$ for binding of two vesicles in a shear flow
  depends on the shear rate $\chi$.  For a doublet to form, lower
  separation distances require a stronger Hamaker constants at a given
  shear rate.  The stability limit appears to be linear, indicating that
  there is potentially a stability criteria that depends on a
  dimensionless number involving the ratio of the Hamaker constant and
  shear rate.}
\end{figure}

Finally, we investigate the rheology of a suspension of a doublet by
computing the effective viscosity of a doublet and compare it to the
effective viscosity of a single tank-treading vesicle. The effective
viscosity is defined as the viscosity of a homogeneous Newtonian fluid
with the same energy dissipation per macroscopic element of fluid.  In a
simple shear flow, the intrinsic viscosity, $[\mu]$ is
\begin{align*}
  [\mu]:= \frac{\mu_{\mathrm{eff}} - \mu_0}{\phi \mu_0} = 
  \frac{1}{\chi \mu_0 (T_e - T_i)} \int_{T_i}^{T_e} 
  \langle \tau_{12} \rangle dt,
\end{align*}
where
\begin{align*}
  \langle \tau \rangle = \frac{1}{|\omega|} \int_{\gamma}
    \xxi \otimes \xx ds,
\end{align*}
$\phi$ is the area fraction of vesicles, $\tau$ is the stress due to the
vesicles, $\langle \cdot \rangle$ is the spatial average, $|\omega|$ is
the total area of both vesicles, and $\xxi$ is the traction as defined
in equation~\eqref{eqn:traction}.  In
Figure~\ref{fig:shearIntrinsicViscosity}(a), we compare the intrinsic
viscosity of a single tank-treading vesicle to a doublet with Hamaker
constant $\mathcal{H} = 0.7$, separation distance $\delta = 0.4$, and
shear rate $\chi = 0.5$.  To validate our simulations, we superimpose
(black marks) the intrinsic viscosity calculated by Ghigliotti {\em et
al.}~\cite{GhigliottiBibenMisbah2010_JFM}.  The presence of the doublet
slightly increases the intrinsic viscosity at all the reduced areas.
We also compute the intrinsic viscosity of a doublet with $\Delta A =
0.9$, $\chi = 0.5$, and $\mathcal{H} = 2.1$.  Again, this doublet has a
similar period to the case $\mathcal{H} = 0.7$. At this larger Hamaker
constant, the effective viscosity increases slightly from $1.97$ to
$2.06$.  To further characterize the effect of adhesion, in
Figure~\ref{fig:shearIntrinsicViscosity}(b) we decompose the intrinsic
viscosity into the contributions from the bending and tension (black),
and the contribution from the adhesion (green).  We also superimpose the
intrinsic viscosity of a single tank-treading vesicle (blue) to
demonstrate that the bending and tension of the doublet behave
similarly, but not identically, to a dilute suspensions of non-adhering
tank-treading vesicles.  We see that the effect of the adhesion on the
intrinsic viscosity is largest for vesicles with small reduced areas.
We also decompose the intrinsic viscosity contributions of the doublet
with $\mathcal{H} = 2.1$ and $\Delta A = 0.9$.  When compared with the
smaller Hamaker constant, the intrinsic viscosity contribution due to
bending and tension is reduced from $1.85$ to $1.71$, and the
contribution due to adhesion is increased from $0.12$ to $0.36$.
Therefore, as the Hamaker constant increases, the increase in the
intrinsic viscosity is due to the adhesive force rather than the bending
and tension.

\begin{figure}[]
  \begin{tabular}{@{}p{0.45\linewidth}@{\quad}p{0.45\linewidth}@{}}
  \subfigimg[width=\linewidth]{(a)}{figs/shear2Ves_adR4em1adS7em1Chi5em1.pdf} &
  \subfigimg[width=\linewidth]{(b)}{figs/doublet_decomp.pdf}
  \end{tabular}
%  \centering
%  \includegraphics[width=0.45\textwidth]{figs/shear2Ves_adR4em1adS7em1Chi5em1.pdf}
%  \includegraphics[width=0.45\textwidth]{figs/doublet_decomp.pdf}
  \caption{\label{fig:shearIntrinsicViscosity} (a) The intrinsic
  viscosity of a tank-treading vesicle (blue) and a doublet (red).  The
  shear rate is $\chi = 0.5$, the Hamaker constant is $\mathcal{H} =
  0.7$, and the separation distance is $\delta = 0.4$.  The black marks
  denote intrinsic viscosity values computed by Ghigliotti {\em et
  al.}~\cite{GhigliottiBibenMisbah2010_JFM} (cf.~Figure 5).  (b) The
  decomposition of the intrinsic viscosity into the contributions for
  the bending and tension (black) of the vesicles, and the contribution
  from the vesicle adhesion (green).  Also included is the intrinsic
  viscosity of a single tank-treading vesicle (blue).}
\end{figure}


%%%%%%%%%%%%%%%%%%%%%%%%%%%%%%%%%%%%%%%%%%%%%%%%%%%%%%%%%%%%%%%%%%%%%%%%
\section{Conclusions\label{sec:conclusions}}
In this work we use a boundary integral formulation with adaptive
time-stepping to simulate hydrodynamics of two vesicles with adhesive
interactions.  In a quiescent flow, two vesicles that are initially
sufficiently far apart move towards each other under a long-range
attraction.  We use a lubrication theory to estimate the time required
to reach the separation distance $\delta$, and the theoretical scaling
is in good agreement with numerical results.  Once two membranes are
within separation distance $\delta$, the adhesive force turns repulsive
and the membranes flatten to form a contact region.  Our simulations
show that the membranes in the contact region are actually curved with
end points at the shortest distance.  Once a vesicle doublet forms, we
examine the dependence of membrane bending and adhesion energies on the
reduced area, the Hamaker constant, and the separation distance.

Next we conduct a numerical experiment where a vesicle doublet is placed
at the center of a fluid trap, which can be actively controlled in
microfluidic channel so that fluid trap center is effectively the
stagnation point of an extensional flow characterized by a extensional
flow rate.  At low flow rate, we find the doublet to rotate nearly
ninety degrees to align with the flow such that the long axis of the
doublet is parallel to the divergent axis and the convergent stream is
pushing the two vesicles together. As the flow rate increases, the
vesicle doublet rotates less, and when the flow rate exceeds the
critical value, the diverging flow breaks the doublet structure by
pulling the vesicles apart.  These results indicate that it is possible
to use the fluid trap to separate a vesicle doublet under adhesion, and
thus provide a means to probe the adhesion strength between membranes.
For a pair of $\mu m$-sized vesicles with a bending rigidity of $\sim
10^{-19}$ $J$, an extensional flow rate of $0.5$ $s^{-1}$ is expected to
separate a vesicle doublet with reduced area of $\Delta A = 0.8$ and a
Hamaker constant $\mathcal{H}=0.7$, which corresponds to $\sim 1$ $\mu
J/m^2$.  These conditions are quite realizable in microfluidic
experiments, and we hope that our simulations will inspire microfluidic
experiments.

We also examine how adhesive interaction may dynamically lead to the
formation of a vesicle doublet.  We simulate two vesicles approaching
each other in a planar shear flow, and examine how their adhesive
interactions lead to doublet formation.  Once a doublet forms, the two
vesicle membranes rotate around each other as they deform dynamically.
The usual tank-treading motion of a vesicle under shear flow is not
observed in each of the two vesicles. We compute the effective shear
viscosity of a dilute suspension of vesicle doublets, and found it to be
more than twice the effective shear viscosity of a dilute suspension of
single vesicles.  Furthermore, we find that the membrane adhesion
contribution to the shear viscosity increases with decreasing reduced
area while the bending/tension contribution increases with the reduced
area.

In our formulation we did not include any electrostatic interactions
between membranes under adhesion. When the electrostatic interaction is
important, an electro-osmotic pressure in the thin film is found to be
responsible for the observed membrane
undulation~\cite{SteinkuhlerAgudo-Canalejo2016_BJ}.  In addition,
simulations presented in this work are for identical vesicles (same
reduced area, length, and bending rigidity modulus) in the doublet.
Flormann {\em et al.}~demonstrated that asymmetric vesicle reduced area
may lead to various equilibrium doublet shape such as male-female,
asymmetric S-shape, and parachute shape.  It is also possible that
viscosity contrast may also lead to different equilibrium doublet
shapes.  Future work includes three dimensional simulations, dispersive
vesicle properties (such as reduced area and bending modulus), viscosity
contrast, and effects of confinement on adhesive interactions.  Another
future direction is to consider the clustering and packing of an
unbounded suspension of vesicles~\cite{FlormannAouane2017_SciReports}.

%Flormann {\it et al.} studied the clustering and packing of an unbounded
%suspension of vesicles~\cite{FlormannAouane2017_SciReports}.  In
%engineering applications of vesicle emulsions, smaller vesicles are
%often enclosed in a big vesicle, as shown in
%Figure~\ref{fig:relaxationManyVes}, where the left panel shows an
%initial condition of five vesicles suspended inside of a larger vesicle.
%The second panel from the left shows the membrane configuration and flow
%streamlines at an intermediate time.  There is no imposed flow, so the
%dynamics is governed entirely by the vesicle forces, including adhesion.
%In the absence of confinement, we would expect the vesicles to align
%themselves as a rouleaux with the membranes forming a parachute,
%male-female, or S-shape
%configuration~\cite{FlormannAouane2017_SciReports}.  However, because of
%the bounding vesicle and the dense packing, the interior vesicles align
%themselves differently.  The bounding membrane evolves dynamically
%together with all the interior vesicles to minimize the total membrane
%energy.
%
%As a result of force balance, the equilibrium shape of the bounding
%vesicle is far from a symmetric shape while the interior smaller
%vesicles are of similar shape to each other.  We also plot the tension
%(third) and adhesion (fourth) of the final equilibrium configuration.
%We remark that the adhesion force is attractive on all the vesicle
%membranes while large positive membrane tension is found only on the
%bounding vesicle.  In particular, the interior vesicles form a flat
%contact region with a large negative tension.  We are now conducting
%simulations of such vesicle configuration under a planar shear flow.
%
%
%\begin{figure}[htp]
%\centering
%\includegraphics[height=0.24\textwidth,trim={10cm 0cm 10cm 0cm},clip]{figs/relaxationManyVesInitialCondition.png}
%\includegraphics[height=0.24\textwidth,trim={2cm 0cm 2cm 0cm},clip]{figs/relaxationManyVesStreamlines.png}
%\includegraphics[height=0.24\textwidth,trim={2cm 0cm 1cm 0cm},clip]{figs/relaxationManyVesTension.png}
%\includegraphics[height=0.24\textwidth,trim={2cm 0cm 2cm 0cm},clip]{figs/relaxationManyVesAdhesion.png}
%\caption{\label{fig:relaxationManyVes} Five vesicles in a quiescent flow
%suspended in a bounding vesicle.   All vesicles are interacting through
%hydrodynamic flow and an adhesion potential with Hamaker constant
%$\mathcal{H} = 0.7$ and separation distance $\delta = 0.4$.  From left
%to right, the plots are the initial condition, the streamlines at an
%intermediate time, the tension at the steady-state configuration, and
%the adhesion force projected onto the outward unit normal at the
%steady-state configuration.  Along the bounding vesicle, the tension is
%largest and the adhesion is smallest in the regions that are
%well-separated from the interior vesicles.  Similar to other
%simulations, the interior vesicles are relatively flat and have a large
%negative tension in the contact regions.}
%\end{figure}

Finally, it is not clear how thermal fluctuations may affect the
hydrodynamics of vesicles under adhesion. For example, does the
fluctuating hydrodynamics in the thin film between two vesicles enhance
adhesion to keep vesicles bound under linear flows as speculated in cells \cite{FenzBihrSchmidt2017_NaturePhys}?  Recently Liu {\em
et al.}~\cite{LiuChuNewbyRead2018_bioRxiv} used immersed boundary
simulations to show that, at a separation distance of tens of
nanometers, the thin film between the two membranes facilitate the
coupling between membranes via strong hydrodynamic interactions. In
particular, they demonstrate numerically that the fluctuation in one
membrane is highly correlated to the other membrane without any physical
contact. We are actively pursuing this direction with hydrodynamic
modeling and simulations of adhesive membranes with thermal fluctuations.

\acknowledgments

BQ acknowledges support from Florida State University startup funds and
Simons Foundation Mathematics and Physical Sciences-Collaboration Grants
for Mathematicians 527139.  SV acknowledges support from NSF under
grants DMS-1719834 and DMS-1454010.  YNY acknowledges support from
NSF-DMS 1614863 and NSF-DMS 1412789.  Both SV and YNY were also supported
by the Flatiron Institute, a division of Simons Foundation.

BQ and YNY contributed equally to model development and simulations. BQ
developed the code. All authors contributed equally to writing the
manuscript.


\begin{appendices}
\section{Integral Equation Formulation}
\label{sec:AppendixB}
Using potential theory and following~\cite{Veerapaneni2009_JCP}, we recast the governing equations~\eqref{eq:gov} as integro-differential equations for the evolution of membrane positions: 
%
\begin{align*}
  &\dot{\xx} = \uu_{\infty}(\xx) + \SS[\xxi](\xx), \\
  &\xx_s \cdot \dot{\xx}_s = 0,
 \end{align*}
%
where the single-layer potential $\SS[\cdot]$ is defined by
\begin{align}
  \SS[\xxi](\xx) &= \frac{1}{4\pi\mu} \int_\gamma \left(
    -\log \|\xx - \yy\| + \frac{(\xx - \yy) \otimes (\xx - \yy)}{\|\xx - \yy\|^2} \right) 
    \xxi(\yy) ds_\yy, 
  \label{eqn:SLP}
\end{align}
%
and the membrane force $\xxi$ is a sum of the bending, tension and adhesion forces: 
\begin{align}
\xxi = -\kappa_b \xx_{ssss} + (\sigma \xx_s)_s + \AA\xx.
\label{eqn:traction}
\end{align}
Defining the bending operator as $\BB[\ff](\xx) = -\kappa_b \ff_{ssss}$,
the tension operator $\TT[\sigma](\xx) = (\sigma \xx_s)_s$, and using
IMEX-Euler, the no-slip boundary results in the time stepping method
\begin{align*}
  \xx^{N+1} - \Delta t \SS^N \BB^N \xx^{N+1} - 
    \Delta t \SS^N \TT^N \sigma^{N+1} = \xx^N + 
    \Delta t \SS^N \AA^N \xx^N,
\end{align*}
and the inextensibility constraint that is discretized as
\begin{align*}
  \xx_s^{N} \cdot \xx_{s}^{N+1} = 1.
\end{align*}
We discretize the vesicles at a set of collocation points, compute the
bending and tension terms with Fourier differentiation, and apply Alpert
quadrature~\cite{alp1999} to the weakly-singular single-layer potential
$\SS$.  The source and target points of the adhesion force never
coincide since they are always on different vesicles, so the adhesion
force~\eqref{eqn:adhesionForce} is computed with the spectrally accurate
trapezoid rule~\cite{tre-wei2014}.  

The dynamics of a doublet undergoes many different time scales over time
horizons that are sufficiently large to characterize the formation of a
doublet and its rheological properties.  Therefore, time adaptivity is
crucial so that a user-specified tolerance is achieved without using a
guess-and-check procedure to find an appropriately small fixed time step
size.  To control the error and achieve second-order accuracy in time,
we use a time adaptive spectral deferred correction method that
applies IMEX-Euler twice per time step~\cite{quaife2016adaptive}. 


\section{Adhesion Force}
\label{sec:appendixA}
Consider a suspension of two vesicles $\gamma_1$ and $\gamma_2$
parameterized as $\xx_1(s)$ and $\xx_2(s)$, respectively, with $s \in
[0,1]$.  Here $s$ is the arclength, and we have assumed, without loss of
generality, that both vesicles have length one.  We use the  L.-J.~type
potential
\begin{align*}
  \phi(z) = \mathcal{H} \left[ 
    \left(\frac{\delta}{z}\right)^m - \frac{m}{n}\left(\frac{\delta}{z}\right)^n \right],
\end{align*}
where $z$ is the distance between two points on a pair of vesicles.  Then, we define the total
adhesive energy on $\gamma_1$ to be
\begin{align*}
  U_1 = \int_{\gamma_1} \int_{\gamma_2} \phi(\|\xx_1 - \xx_2\|) 
    ds_{\xx_2} ds_{\xx_1}
\end{align*}
Perturbing $\xx_1$ to $\tilde{\xx}_1 = \xx_1 +  \delta \xx_1$, results
in a new vesicle $\tilde{\gamma}_1$, and the perturbed adhesive energy is
\begin{align*}
  \widetilde{U}_1 = \int_{\tilde{\gamma}_1} \int_{\gamma_2}
  \phi(\|\tilde{\xx}_1 - \xx_2\|) ds_{\xx_2} ds_{\tilde{\xx}_1},
\end{align*}
and the change in the energy is
\begin{align*}
  \delta U_1 = \int_{\tilde{\gamma}_1} \int_{\gamma_2}
  \phi(\|\tilde{\xx}_1 - \xx_2\|) ds_{\xx_2} ds_{\tilde{\xx}_1} - 
  \int_{\gamma_1} \int_{\gamma_2} \phi(\|\xx_1 - \xx_2\|) 
  ds_{\xx_2} ds_{\xx_1}.
\end{align*}

We now decompose the perturbation into normal and tangential components
as $\delta \xx_1 = \epsilon \yy(s) = \epsilon(u\tt + v\nn)$. The
perturbed arclength term, to leading order, is
\begin{align*}
  \|\tilde{\xx}'_1\| \approx 1 + \epsilon(u_s + \nu\kappa),
\end{align*}
where $\kappa$ is the curvature.  To leading order, inextensible
perturbations satisfy $u_s + \kappa v = 0$, so the arclength term of
$\gamma_1$ and $\tilde{\gamma}_1$ are identical to leading order.
Therefore,
\begin{align*}
  \delta U_1 &= \int_{\gamma_1} \int_{\gamma_2} \left(
  \phi(\|\xx_1 + \epsilon \yy  - \xx_2\|) - \phi(\|\xx_1 - \xx_2\|)
  \right) ds_{\xx_2} ds_{\xx_1} \\
  &\approx \epsilon \int_{\gamma_1} \int_{\gamma_2}
  \nabla \phi (\|\xx_1 - \xx_2\|) \cdot \yy ds_{\xx_2} ds_{\xx_1}
\end{align*}
and the adhesive force applied by vesicle 2 on vesicle 1 is
\begin{align*}
 \int_{\gamma_2}\nabla \phi(\|\xx_1 - \xx_2\|)ds_{\xx_2} = 
  -m \mathcal{H}\delta^{n} \int_{\gamma_k} 
  \frac{\xx - \yy}{\|\xx - \yy\|^{m+2}} 
  \left(\delta^{m-n} - \|\xx - \yy\|^{m-n} \right) ds_\yy.
  \end{align*}
When $(m,n) = (4,2)$, the above express becomes
\begin{align*}
  \int_{\gamma_2}\nabla \phi(\|\xx_1 - \xx_2\|)ds_{\xx_2} = 
  -4 \mathcal{H} \delta^2 \int_{\gamma_2}
  \frac{\xx_1 - \xx_2}{\|\xx_1 - \xx_2\|^6} 
  \left(\delta^2 - \|\xx_1 - \xx_2\|^2 \right) ds_{\xx_2}.
\end{align*}
A similar expression holds for the adhesive force applied by vesicle 1
on vesicle 2, and equation~\eqref{eqn:adhesionForce} gives the adhesive
force for a suspension of $M$ vesicles.

%\section{Small Deformation Analysis on a Single Vesicle in Linear Shear Flow}
%\label{sec:appendixB}
%\todo[inline]{Used to validate the code/results}
%Hydrodynamics of a single vesicle in Stokes flow has been extensively investigated. 
%In a planar shear flow, the vesicle hydrodynamics is characterized by
%excess area (reduced volume), viscosity contrast between interior and exterior fluids, and shear rate of the imposed far-field fluid flow. 
%%In addition a vesicle with a rigid particle inside is also investigated as a biological mimic of a 
%%eukaryotic cell with a nucleus that occupies nearly half of the intracellular volume \cite{Veerapaneni2011_PRL}. 
%Small-deformation analysis shows that
%a vesicle tank-treads in a planar shear flow for low viscosity contrast and shear rate. At high viscosity contrast the tank-tread (TT) dynamics transitions to tumbling (TB) \cite{Misbah2006_PRL,Vlahovska2007_PRE} ,
%and this leads to a transition in effective shear viscosity in the vesicle suspension \cite{Misbah2006_PRL,Vitkova2008_BJ} that is also validated
%by direct numerical simulations \cite{GhigliottiBibenMisbah2010_JFM} and experiments \cite{KantslerSegreSteinberg2008_EPL,ZabuskySegreDeschamps2011_PoF}.
%Between TT and TB vesicle hydrodynamics, a breathing (tremble) is also observed \cite{Misbah2006_PRL,KantslerSegreSteinberg2008_PRL,ZhaoShaqfeh2011_JFM,SpannZhaoShaqfeh2014_PoF} to affect the effective shear viscosity in a 
%different way.
%Some of these theoretical results have inspired detailed comparison of rheology of a dilute vesicle suspension between direct numerical simulations and experiments.
%Here we follow the small-deformation analysis by Finken {\it et al.} to derive the effective shear viscosity of a dilute suspension of TT vesicle in a planar shear flow.
%The main results in the derivation carried out in the Mathematica run script (supplementary material) are summarized here.
%For the homogeneous membrane tension of an inextensible two-dimensional vesicle (with an excess length $\triangle$) under a planar shear flow we found
%\begin{equation}
%\sigma_0 = -\frac{5}{2} + 
%\end{equation}
%
%The effective shear viscosity of a single TT vesicle in a planar shear flow has been 
%
% studied and comparison between numerical simulations, small-deformation theory and experiments has been made.
%Following the asymptotic analysis by Finken {\it et al.} \cite{Finken2008_EPL} we 
%In an extensional flow (planar or uniaxial), vesicle shape dynamics
%depends sensitively on the vesicle reduced volume  and the elastic capillary number \cite{KantslerSegreSteinberg2008_PRL,ZhaoShaqfeh2013_JFM,Narsimhan2014_JFM,DahlNarsimhanGouveia2016_SoftMatt}: Asymmetric shape and oscillatory undulation of the vesicle membrane are two examples of the complex vesicle hydrodynamics in an extensional flow.



%To characterize the rheological properties of the suspension of a
%doublet, it is necessary to compute the shear and normal stresses.  At a
%point $\xx \in \RR^2 \backslash \gamma$ in the fluid bulk, the  pressure
%$p(\xx)$ and total stress tensor $T = - p I + \nabla \uu + \nabla \uu^T$
%of the single-layer potential~\eqref{eqn:SLP} are
%\begin{align*}
%    p(\xx) &= \frac{1}{2\pi} \int_{\gamma} 
%    \frac{(\xx - \yy) \cdot \xxi}{\|\xx-\yy\|^2} ds_\yy, \\
%    T(\xx) &= -\frac{1}{\pi}\int_{\gamma}
%      \frac{(\xx-\yy) \cdot \xxi}{\|\xx - \yy\|^2} 
%      \frac{(\xx - \yy) \otimes (\xx - \yy)}{\|\xx - \yy\|^2} ds_\yy.
%\end{align*}
%From these identities and the jump in the stress tensor, we compute the
%traction vector on the vesicle as
%\begin{align*}
%  T(\xx)\nn = \left(
%  \frac{1}{2}(\nn \otimes \xxi) + \frac{1}{2} 
%    \tt \otimes \left[
%    \begin{array}{cc}
%      2 t_x t_y & t_y^2 - t_x^2 \\
%      t_y^2 - t_x^2 & -2 t_x t_y
%    \end{array}
%    \right] \xxi\right) \nn
%    -\frac{1}{\pi}\int_{\gamma}
%      \frac{(\xx-\yy) \cdot \xxi}{\|\xx - \yy\|^2} 
%      \frac{(\xx - \yy) \cdot \nn}{\|\xx - \yy\|^2} (\xx - \yy)ds_\yy,
%     \quad \xx \in \gamma,
%\end{align*}
%where $\nn$ and $\tt$ are the vesicle's outward unit normal and tangent
%vector, respectively.  
%
%With the stress tensor computed for $\xx \in
%\gamma$, the shear and normal stresses are
%\begin{align*}
%  \tau^\tt = (T \nn) \cdot \tt, \qquad
%  \tau^\nn = (T \nn) \cdot \nn.
%\end{align*}


\end{appendices}


\bibliography{refs}

\end{document}
%
% ****** End of file apssamp.tex ******<|MERGE_RESOLUTION|>--- conflicted
+++ resolved
@@ -913,22 +913,12 @@
   \includegraphics[height = 0.2\textwidth,trim={3.5cm 0cm 0cm 0cm},clip]
     {figs/extensional_displacement1em1_adS6em1_tension_image05.png}
   \caption{\label{fig:extensionalNonsymmetric}Dynamics of a vesicle pair
-<<<<<<< HEAD
-  in a planar extensional flow. The Hamaker constant is ${\cal H} = 0.7$
-  for the first three rows, and ${\cal H}=0.6$ for the bottom row. From
-  top to bottom, the initial vertical displacement is $\Delta y=0$,
-  $0.02$, $0.1$, and $0.1$. The reduced area is $\Delta A = 0.75$, the
-  extension rate $\chi = 0.09$ and the adhesion distance $\delta =
-  0.4$.  The color coding is the tension.}
-=======
   in a planar extensional flow. ${\cal H} = 0.7$ for the first three
   rows, and ${\cal H}=0.6$ for the bottom row. From top to bottom, the
   initial vertical displacement $\triangle y=0$, 0.02, 0.1 and 0.1. The
-  reduced area is $\Delta A = 0.75$, the extension rate $\dot\epsilon= 0.09$
-%  \todo[inline]{Yuan: Can you look and see what extension rates you
-%  did for the runs that do not indicate the rate in the file name?} 
-  and the adhesion distance $\delta = 0.4$. }
->>>>>>> 8f2180ba
+  reduced area is $\Delta A = 0.75$, the extension rate $\dot\epsilon=
+  0.09$ and the adhesion distance $\delta = 0.4$.  The color coding is
+  the tension.}
   \end{figure}
 
 
@@ -1161,13 +1151,9 @@
   \caption{\label{fig:extensional3} A vesicle doublet in an extensional
   flow with an initial inclination angle $\theta=\pi$.  The reduced area
   is $\Delta A = 0.8$, the Hamaker constant $\mathcal{H} = 0.7$, the
-<<<<<<< HEAD
-  separation distance is $\delta = 0.4$, and the extension rate is $\chi
-=======
-  separation distance is $\delta = 0.4$, and the extension rate $\dot\epsilon
->>>>>>> 8f2180ba
-  = 0.1$.  The center of the vesicle, denoted with a black square, is a
-  stagnation point.  The color coding is the tension.}
+  separation distance is $\delta = 0.4$, and the extension rate
+  $\dot\epsilon = 0.1$.  The center of the vesicle, denoted with a black
+  square, is a stagnation point.  The color coding is the tension.}
 \end{figure}
 
 %
@@ -1217,8 +1203,7 @@
 %  \includegraphics[height=0.26\textwidth]{figs/extensional_adR4em1adS7em1_phaseDiagram.pdf}
   \caption{\label{fig:extensionalInclinationAngle} (a) The inclination
   angle of a doublet formed by vesicles of reduced area $\Delta A = 0.7$
-<<<<<<< HEAD
-  in an extensional flow with an extension rate $\chi$.  For all
+  in an extensional flow with an extension rate $\dot\epsilon$.  For all
   extension rates, the vesicle's orientation angle tends to a value in
   $(\frac{\pi}{2},\pi)$. (b) The final inclination angle of the doublets
   for a variety of reduced areas.  At larger extension rates, the
@@ -1230,15 +1215,6 @@
     the final inclination angle.  Squares indicate that the doublet had
     not tilted to an equilibrium inclination angle in the given time
     horizon.}
-=======
-  in an extensional flow with an extension rate $\dot\epsilon$.  (b) The final
-  inclination angle of doublets.  At larger extension rates, the
-  doublet is broken by the flow.  (c) A phase diagram of the long-time
-  behavior of a fluid trap formed by two adhering vesicles in an
-  extensional flow.  Results are not reported for some of the low
-  extension rates since the doublet had not tilted to an equilibrium
-  inclination angle for the given time horizon.}
->>>>>>> 8f2180ba
 \end{figure}
 
 %Finally, to further characterize the rotating dynamics of a doublet in
