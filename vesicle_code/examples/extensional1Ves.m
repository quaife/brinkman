%function [] = extensional1Ves

clear all; clc

fprintf('Two elliptical vesicles in a extensional flow.\n');

% Physics parameters
prams.N = 128;               % points per vesicle
prams.nv = 1;               % number of vesicles
prams.T = 20;               % time horizon (two tumbling)
prams.m = 10000;             % number of time steps
prams.kappa = 1;         % bending coefficient
prams.viscCant = 1;         % viscosity contrast
options.farField = 'extensional'; % background velocity
<<<<<<< HEAD
options.farFieldSpeed = 0.5;
aptions.order = 1;          % time stepping order
=======
options.farFieldSpeed = 2;
>>>>>>> 34afb19e
options.vesves = 'implicit';
% Discretization of vesicle-vesicle interactions.
% Eithe 'explicit' or 'implicit'
options.inextens = 'method1';
options.near = true;        % near-singular integration
options.fmm = false;
options.verbose = true;
prams.gmresMaxIter = 3*prams.N;
prams.gmresTol = 1e-6;
prams.errorTol = 1;

% ADHESION
options.adhesion = false;
prams.adRange = 4e-1;
prams.adStrength = 7e-1;

% TIME ADAPTIVITY (parameters for new implementation)
%options.timeAdap = true;
options.timeAdap = false;

prams.rtolArea = 1e+2;
prams.rtolLength = 1e-1;
prams.betaUp = 1.2;
prams.betaDown = 0.5;
prams.alpha = 0.9;

options.orderGL = 2;
options.nsdc = 1;
options.expectedOrder = 2;

% Plot on-the-fly
options.usePlot = true;
options.axis = [-2 2 -5 5];
% Save vesicle information and create a log file
options.logFile = 'output/ext_vbeta_Ves.log';
% Name of log file for saving messages
options.dataFile = 'output/ext_vbeta_VesData.bin';
% Name of binary data file for storing vesicle information

<<<<<<< HEAD
options.saveError = true;
options.errorFile = 'output/ext_vbeta_VesError.bin';
% Name of binary data file for storing truncation errors after each step

=======
>>>>>>> 34afb19e
[options,prams] = initVes2D(options,prams);
% Set options and parameters that the user doesn't
% Also add src to path

%posx1 = load('posx1_RA070_rotated.dat');
%posy1 = load('posy1_RA070_rotated.dat');
%posx2 = load('posx2_RA070_rotated.dat');
%posy2 = load('posy2_RA070_rotated.dat');

options.semipermeable = true;
prams.fluxCoeff = 1e0;

if 0
ysep = mean(posy2) - mean(posy1);
posx1 = posx1 - mean(posx1);
posx2 = posx2 - mean(posx2);
posy1 = posy1 - mean(posy1);
posy2 = posy2 - mean(posy2);
% center everything at the origin so that the problem is symmetric

%ysep = 0.60; % approximate mean value of the minimum seperation
posy1 = posy1 - ysep/2;
posy2 = posy2 + ysep/2;
end

%sig = 2e-2;
%modes = (-64:63)';
%gauss = exp(-2*sig^2*pi^2*modes.^2);
%% Gaussian filter in Fourier space
%
%posx1 = real(ifft(ifftshift(fftshift(fft(posx1)).*gauss)));
%%posx2 = real(ifft(ifftshift(fftshift(fft(posx2)).*gauss)));
%posy1 = real(ifft(ifftshift(fftshift(fft(posy1)).*gauss)));
%%posy2 = real(ifft(ifftshift(fftshift(fft(posy2)).*gauss)));
%% apply a Gaussian filter to smooth out the initial shape
%
%posx1 = interpft(posx1,prams.N);
%%posx2 = interpft(posx2,prams.N);
%posy1 = interpft(posy1,prams.N);
%%posy2 = interpft(posy2,prams.N);
%
%%X = [posx1 posx2; posy1 posy2];
%X = [posx1 - mean(posx1);posy1 - mean(posy1)];

oc = curve;
centerx = 0;
centery = 0;
ang = pi/2;
ra = 0.65;
scale = sqrt(ra);
%scale = 0.5;
X = oc.initConfig(prams.N,'nv',prams.nv,...
    'reducedArea',ra,...
    'center',[0;0],...
    'angle',ang,...
    'scale',scale);
%% Initial configuration of reduce area 0.65 and aligned

Xfinal = Ves2D(X,[],prams,options);
% Run vesicle code
<|MERGE_RESOLUTION|>--- conflicted
+++ resolved
@@ -12,12 +12,7 @@
 prams.kappa = 1;         % bending coefficient
 prams.viscCant = 1;         % viscosity contrast
 options.farField = 'extensional'; % background velocity
-<<<<<<< HEAD
 options.farFieldSpeed = 0.5;
-aptions.order = 1;          % time stepping order
-=======
-options.farFieldSpeed = 2;
->>>>>>> 34afb19e
 options.vesves = 'implicit';
 % Discretization of vesicle-vesicle interactions.
 % Eithe 'explicit' or 'implicit'
@@ -57,13 +52,10 @@
 options.dataFile = 'output/ext_vbeta_VesData.bin';
 % Name of binary data file for storing vesicle information
 
-<<<<<<< HEAD
 options.saveError = true;
 options.errorFile = 'output/ext_vbeta_VesError.bin';
 % Name of binary data file for storing truncation errors after each step
 
-=======
->>>>>>> 34afb19e
 [options,prams] = initVes2D(options,prams);
 % Set options and parameters that the user doesn't
 % Also add src to path
