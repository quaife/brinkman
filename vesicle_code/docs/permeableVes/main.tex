\documentclass[9pt,twocolumn,twoside,lineno]{pnas-new}
% Use the lineno option to display guide line numbers if required.

\templatetype{pnasresearcharticle} % Choose template 
% {pnasresearcharticle} = Template for a two-column research article
% {pnasmathematics} %= Template for a one-column mathematics article
% {pnasinvited} %= Template for a PNAS invited submission

%\title{Semipermeable Vesicles: Mathematical Formulation, Numerics, and
%Physics}
\title{Hydrodynamics of a  Semipermeable Vesicle Under Flow and
Confinement}

% Use letters for affiliations, numbers to show equal authorship (if applicable) and to indicate the corresponding author
\author[a]{Bryan Quaife}
\author[a]{Ashley Gannon}
\author[b]{Howard A.~Stone}
\author[c,1]{Y.-N.~Young} 


\affil[a]{Department of Scientific Computing, Florida State University, Tallahessee, FL 32306}
\affil[b]{Department of Mechanical and Aerospace Engineering, Princeton University, Princeton, NJ 08544}
\affil[c]{Department of Mathematical Sciences, New Jersey Institute of
Technology, Newark, NJ 07102}

% Please give the surname of the lead author for the running footer
\leadauthor{Quaife} 

% Please add a significance statement to explain the relevance of your work
\significancestatement{Authors must submit a 120-word maximum statement
about the significance of their research paper written at a level
understandable to an undergraduate educated scientist outside their
field of speciality. The primary goal of the significance statement is
to explain the relevance of the work in broad context to a broad
readership. The significance statement appears in the paper itself and
is required for all research papers.}

% Please include corresponding author, author contribution and author declaration information
\authorcontributions{All authors contributed equally.}
%\authordeclaration{Please declare any competing interests here.}
%\equalauthors{\textsuperscript{1}A.O.(Author One) contributed equally to this work with A.T. (Author Two) (remove if not applicable).}
%\correspondingauthor{\textsuperscript{1} E-mail: bquaife\@fsu.edu}
\correspondingauthor{\textsuperscript{1} E-mail: yyoung@njit.edu}


% At least three keywords are required at submission. Please provide three to five keywords, separated by the pipe symbol.
\keywords{Keyword 1 $|$ Keyword 2 $|$ Keyword 3 $|$ ...} 

\begin{abstract}
Lipid bilayer membranes have a native (albeit small) permeability for
water molecules. Provided that the bilayer structure stays intact
without membrane poration or rupture under load, the water influx/efflux is
often assumed negligible in the absence of a gradient of osmotic
stress. 
%
In this work we focus on physical regimes where the membrane tension is below the critical value for membrane poration, and use boundary integral simulations to
investigate the effects of native water permeability on the hydrodynamics of
a vesicle under various flows and confinement configurations. 
%
Coupling the membrane permeability with membrane elastic stress, tension, and
mechanical stress in the framework of Helfrich free energy, we
illustrate that, in the absence of an osmotic stress gradient, a giant
unilamellar vesicle may be significantly affected by water
influx/efflux over a sufficiently long time or under a strong
confinement. Our simulation results quantify the conditions for water
permeation to be negligible in terms of the time scales, flow strength
of an external flow, and degree of confinement. These results shed
light on how microfluidic confinement can be utilized to estimate
membrane permeability.
%
%osmotic stress gradient 
%We describe a mathematical model for a semipermeable vesicle and derive
%  a boundary integral equation formulation for simulating its
%  hydrodynamics.  
%
%Please provide an abstract of no more than 250 words in a single paragraph. Abstracts should explain to the general reader the major contributions of the article. References in the abstract must be cited in full within the abstract itself and cited in the text.
\end{abstract}

\dates{This manuscript was compiled on \today}
\doi{\url{www.pnas.org/cgi/doi/10.1073/pnas.XXXXXXXXXX}}

\input my_macros2.tex	

\newif\ifTikz
\Tikztrue
%\Tikzfalse

%\usepgfplotslibrary{external}
%\tikzexternalize

\begin{document}

\maketitle
\thispagestyle{firststyle}
\ifthenelse{\boolean{shortarticle}}{\ifthenelse{\boolean{singlecolumn}}{\abscontentformatted}{\abscontent}}{}

\dropcap{W}ater exchange is essential for a living cell to adapt to its
environment over a wide range of time
scales~\cite{CadartVenkovaRechoEtAl2019_NaturePhys,
AlbertsMolecularBiology, YangMaVerkman2001_JBC,
SugieIntaglietta2018_AmJPhysiolHCP,
SaadounPapadopoulosWatanabeEtAl2005_JCS, Verkman2008_JMM,
BerthaudEtAl2016_SM, Keren2011_EurBJ, TaloniKardashSalmanEtAl2015_PRL}.  
%
%Water permeation across the cell membrane due to an osmotic shock has been well studied \cite{AlbertsMolecularBiology}. 
Recent findings confirm that both osmotic and mechanical stresses
contribute to significant water permeation for cells to migrate under
strong confinement~\cite{JiangSun2013_BJ, StrokaJiangChenEtAl2014_Cell,
LiMoriSun2015_PRL, yao-mor2017}, leading to a dynamic surface-to-volume
ratio of a migrating cell. While stress-induced release of messengers in
cells has been well studied~\cite{Wan2008_PNAS, ForsythWan2011_PNAS, 
Russell-PuleriPazAdams2016_AJHCP, ZhangShenHoganBarakatMisbah2018_BJ,
GordonShimmelFrye2020_FP},
%osmotic effects on cellular dynamics have been well studied
%\cite{AlbertsMolecularBiology}, 
mechanically induced water permeation is often associated with membrane
poration or rupture under extreme
stresses~\cite{HarmanBertrandJoos2017_CJP,
RazizadehNikfarPaulLiu2020_BJ}. In this work we use modeling and direct
numerical simulations to show that, over the appropriate time scales or
under strong confinement, the intrinsic membrane permeability to water
can give rise to significantly distinct hydrodynamics of a semipermeable
vesicle without poration or rupture in the lipid bilayer membrane. 
%
%
%One of the most direct ways to induce water permeation across cell membranes is to impose an osmotic shock }.
%
%A gradient in the osmotic stress across the cellular membrane is the most direct way to induce water permeation, yet 
%%
%%In response to external stimuli, cells move, deform, and release signaling molecules, such as ATP in red blood cells \cite{ZhangShenHoganBarakatMisbah2018_BJ} and cyclooxygenase-2 in endothelial cells \cite{Russell-PuleriPazAdams2016_AJHCP}. 
%%
%%Water permeation is often neglected in such release processes, yet 
%%
%recent findings suggest that both osmotic and mechanical stresses can induce water permeation that is significant enough for tumor cells to migrate under strong confinement \cite{StrokaJiangChenEtAl2014_Cell,LiMoriSun2015_PRL,yao-mor2017}, leading to a dynamic surface-to-volume ratio over time. 
%
%
%To elucidate the effects of mechanically induced water permeation (which is a great challenge to quantify in experiments), in this work we use accurate numerical simulations to study the hydrodynamics of a semipermeable vesicle in various configurations.

%Cells also send out chemicals in response to 
%
% Erythrocytes are known to  participate in efficient body water homeostasis by regulating its exchange of water  \cite{YangMaVerkman2001_JBC,SugieIntaglietta2018_AmJPhysiolHCP}.  Cells achieve motility by simultaneously regulating their cell volume and cell membrane tension through trafficking of aquaporin proteins \cite{SaadounPapadopoulosWatanabeEtAl2005_JCS,Verkman2008_JMM,BerthaudEtAl2016_SM} and flattening of caveolae \cite{Keren2011_EurBJ}. 
%Cells also control water transport  as they activate shape fluctuations in the membrane for the bleb formation \cite{TaloniKardashSalmanEtAl2015_PRL}.
%
%
%%\dropcap{W}ater balance is an essential process in the adaptation of a living cell to its environment \cite{AlbertsMolecularBiology}: Erythrocytes are known to  participate in efficient body water homeostasis by regulating its exchange of water  \cite{YangMaVerkman2001_JBC,SugieIntaglietta2018_AmJPhysiolHCP}.  Cells achieve motility by simultaneously regulating their cell volume and cell membrane tension through trafficking of aquaporin proteins \cite{SaadounPapadopoulosWatanabeEtAl2005_JCS,Verkman2008_JMM,BerthaudEtAl2016_SM} and flattening of caveolae \cite{Keren2011_EurBJ}. 
%%Cells also control water transport  as they activate shape fluctuations in the membrane for the bleb formation \cite{TaloniKardashSalmanEtAl2015_PRL}.

The lipid bilayer membrane is permeable to water and water-soluble
molecules~\cite{Dick1964_JTB, FettiplaceHaydon1980_PhysRev,
DeamerBramhall1986_ChemPhysLipids, Grafmueller2019_ABLS}. 
%
%In the presence of an osmotic gradient across the membrane (such as a contrast in the concentration of an impermeable solute), water flows against the osmotic gradient  to neutralize the osmolarity. 
%
Without aquaporins or other membrane channels that promote water
permeability, the intrinsic water permeability is known to depend on the
temperature, lipid composition~\cite{OlbrichRawiczNeedhamEtAl2000_BJ}, 
%\todo[inline]{Same reference twice?} 
and the hydration of
the membrane~\cite{MarrinkBerendsen1994_JPhysChem}. In the red blood
cell membrane, aquaporin-1 channels give rise to a much higher water
permeability of approximately $1.8\times 10^{-2}$ cm/s in
erythrocytes~\cite{YangMaVerkman2001_JBC} while the intrinsic water
permeability of a lipid bilayer membrane is in the range of
$10^{-4}$--$10^{-3}$ cm/s~\cite{ThompsonHuang1966_ANYAS,
FettiplaceHaydon1980_PhysRev, Grafmueller2019_ABLS, Dimova2020_GVB,
BhatiaRobinsonDimova2020_SoftMatt}. 
%
%The swelling/shrinking of a cell is inevitably coupled to changes in
%membrane tension and deformation. Under a strong confinement (such as
%going through a microcapillary or submicron slit),  the transmembrane
%water flow may have comparable contributions from both osmotic and
%mechanical stresses
%\cite{StrokaJiangChenEtAl2014_Cell,LiMoriSun2015_PRL,yao-mor2017}.  
Molecular dynamic (MD) simulations show that a stretched red blood cell
membrane porates when the membrane tension reaches the order of $2$--$4$
mN/m (\cite{RazizadehNikfarPaulLiu2020_BJ} and references therein),
giving rise to enhanced membrane permeability to both water and
macromolecules. Consequently, as long as the lipid bilayer membrane
remains intact (no poration or rupture), red blood cells and vesicles
are assumed to be of the same volume throughout experiments of durations
no longer than tens of minutes.
%
%membrane poration is inevitable when membrane tension is of the order
%of $2-4$ mN/m (\cite{RazizadehNikfarPaulLiu2020_BJ} and references
%therein). 
%%The CGMD results further show that a stretched RBC membrane may have pores that might contribute to transmembrane transport of both water and ATP molecules \cite{RazizadehNikfarPaulLiu2020_BJ}. 
%Thus an important outstanding question in stress-induced ATP release of
%highly deformed RBCs is if there is any transmembrane flow when RBCs
%release ATP as they experience large mechanical load due to confinement
%or large shear stress?  To address such question, the first step we
%take is to focus on the permeable water flux induced by mechanical
%stress.
%%
%%RBCs are known to release ATP under large deformation and microfluidic experiments have been used to study the correlation between RBC deformation and ATP release \cite{Wan2008_PNAS,ForsythWan2011_PNAS,ZhangShenHoganBarakatMisbah2018_BJ}.
%%
%%Why is it interesting to study the dynamics of a semipermeable membrane induced by mechanical stress/confinement?
%%
%%The osmolarity-induced water flux has been well studied, while mechanical pressure may also contribute to the permeable water flow \cite{yao-mor2017}.
%%The response of a cell to an osmotic gradient is inevitably both mechanical (tension redistribution and shape change) and chemical (water flux across the membrane).  
Under what condition is this a good assumption? Do vesicles conserve
volume over hours under flow? What is the dynamic consequence when water
influx/efflux affects the membrane hydrodynamics? To answer these
questions, we investigate the balance between hydrodynamics, tension,
and elasticity of a semipermeable membrane under various flowing
conditions and confinement, see Figure~\ref{fig:sketch}.
%Specifically our numerical simulations yield the quantification of the
%time scale and length scale over which water permeation becomes
%important. 

\begin{figure}[htp]
  \centering
  \includegraphics[width=0.5\textwidth]{figures/schematic.pdf}
  \caption{\label{fig:sketch} Schematics showing the effects of
  semipermeability on vesicle hydrodynamics in various configurations. 
  The lipid bilayer membrane (modeled as an interface $\gamma$ of zero thickness and an outward normal $\nn$) 
  is permeable to water molecules, depending on the mechanical normal stress balance on the membrane.
  The slipper in (a) is the steady-state shape of a semipermeable
  vesicle in a Poiseuille flow.}
\end{figure}

% In this work we use numerical simulations to examine the hydrodynamics
% of a semipermeable vesicle in two dimensions. 
In microfluidic experiments, it is challenging to keep a freely
suspended red blood cell or vesicle in a steady flow for more than a few hours. It
is also difficult to quantify the vesicle area/volume ratio accurately.
Using numerical simulations we can quantify the effects of water
permeability on the hydrodynamics of a vesicle under mechanical
stresses. Vesicles (self-enclosed lipid bilayer membranes) have been
used as a model system to study reshaping, remodeling, and scission of
cell membranes due to osmotic stress~\cite{OgleckaEtAl2014_eLife,
CamposSaric2020_bioRxiv, Dimova2020_GVB, BhatiaChrist2020_SoftMatt}.
Under an osmotic shock, a vesicle may undergo oscillatory variation in
its enclosed volume~\cite{ChabanonHoLiedberg2017_BJ}. When trapped in a
microfluidic channel, an osmotic shock induces vesicle shape changes,
tank-treading and tumbling
motions~\cite{BhatiaRobinsonDimova2020_SoftMatt,
BhatiaChrist2020_SoftMatt}, an illustration that the permeable water
flow is inevitably coupled with the mechanical pressure jump across the
membrane~\cite{yao-mor2017}, which could become comparable to osmotic
stress when the membrane deformation is large~\cite{LiMoriSun2015_PRL,
yao-mor2017}. In the absence of an osmotic gradient, we first show that
a freely suspended semipermeable vesicle behaves differently from an
impermeable vesicle over a long time. Next we show that, at normal
physiological conditions, the permeable water flow can be amplified by
extreme confinement and results in observable change in both vesicle
hydrodynamics and reduced area. These results will shed light on the
dynamic aging process of living cells that constantly go through flows
and constrictions over a period of days.
 
%%%%%%%%%%%%%%%%%%%%%%%%%%%%%%%%%%%%%%%%%%%%%%%%%%%%%%%%%%%%%%%%%%%%%%%%
\section*{Formulation}
We consider a two-dimensional semipermeable vesicle (permeable only to
water) suspended in a viscous fluid (Figure~\ref{fig:sketch}). To focus
on the effect of water flow on vesicle hydrodynamics in various
conditions, we assume the fluid is the same inside and outside the
vesicle membrane. On the membrane the permeable water flux gives rise to
a difference between the fluid velocity ${\uu}({\xx}\in \gamma)$ and the
membrane velocity $\dot{\xx}$~\cite{yao-mor2017}:
\begin{align}
  \uu - \dot{\xx} = - k_w (R T \triangle c + \ff_\mathrm{mem} \cdot \nn) \nn, \qquad
  \xx \in \gamma,
\end{align}
where $\gamma$ denotes the membrane boundary with an outward normal
$\nn$ (Figure~\ref{fig:sketch}), $k_w$ is the water permeability, $R$ is
the ideal gas constant, $T$ is the temperature ($^{\circ}$K), $\triangle
c$ is contrast in a solute concentration (mol/volume), and
$\ff_\mathrm{mem}$ is the membrane stress that consists of both bending
$ \ff_\mathrm{ben}= -k_b \xx_{ssss}$ and tension
$\ff_\mathrm{ten}=(\sigma \xx_s)_s$ ($s$ is the arclength along the
membrane, see Supplementary Material). Using $k_w\sim 10^{-12}$
m$^2$s/kg (typical of mammalian cell membranes~\cite{LiMoriSun2015_PRL})
and an osmolarity $\triangle c = 0.1$ mol/L (consistent with the osmotic
forces in vesicle aspiration
experiments~\cite{OlbrichRawiczNeedhamEtAl2000_BJ}), the corresponding
water flow is of the order $v_\mathrm{o}=0.1 \mu$m/s. Assuming that the
membrane bending stiffness $k_b = 10^{-19}$J, a membrane tension
$10^{-3}$N/m (one tenth of the lysis tension), and a characteristic
length scale of $10^{-6}$m, the tension contribution ($v_\mathrm{t}$)
and elastic stress contribution ($v_\mathrm{e}$) to the permeable water
flow can be scaled to $v_\mathrm{o}$ as
$v_\mathrm{o}:v_\mathrm{t}:v_\mathrm{e}=10^{0}:10^{-2}:10^{-6}$.
Furthermore, we note that in the absence of an osmotic stress, the water
permeable flow can be significant when the membrane tension is large due
to the external stress such as the hydrodynamic stress due to an
external flow or confinement. In the following we will explore both.

%%%%%%%%%%%%%%%%%%%%%%%%%%%%%%%%%%%%%%%%%%%%%%%%%%%%%%%%%%%%%%%%%%%%%%%%
\section*{Effects of membrane water permeability}
We consider a single semipermeable vesicle in familiar configurations to
highlight the effects of membrane water permeability. In free space we
place a semipermeable vesicle in a quiescent flow, a planar shear flow,
and a Poiseuille flow. We also consider a semipermeable vesicle in
confinement: a long close-fitting channel and a contracting channel. For
each example, we fix the vesicle length and examine the enclosed area as
a dynamic consequence of water flow, vesicle shape deformation, and
membrane tension distribution.

In experiments, vesicles under shear flows are measured for a minute
(chapter 19 in~\cite{Dimova2020_GVB}), a duration over which vesicle can
be assumed impermeable~\cite{AbkarianViallat2005_BJ}. Our simulations of
a semipermeable vesicle in these flows show that water permeability may
lead to different vesicle hydrodynamics over a time scale of 10 to 100
minutes. 
%{\bf YNY: is this correct? The shear flow results seem to suggest that
%the permeability may lead to change in area in less than a second???}
For vesicles in a narrow microfluidic channel, the typical time scale is
milliseconds~\cite{abk-fai-sto2006}. Our simulations show that strong
confinement can lead to amplification of water permeability at such
short time scale.
%
%all vesicles have a length
%$L$, but the area is not conserved because of semipermeability. We vary
%the initial vesicle reduced area, the permeability rate, and the flow
%rate. For all simulations, the bending modulus is $10^{-19}J$.

%%%%%%%%%%%%%%%%%%%%%%%%%%%%%%%%%%%%%%%%%%%%%%%%%%%%%%%%%%%%%%%%%%%%%%%%
\subsection*{Quiescent Flow} 
\begin{figure*}[htp]
  \centering
  \ifTikz
  \input{figures/relaxationComposite.tikz}
  \else
  \includegraphics{figures/relaxationComposite.pdf}
  \fi
  \caption{\label{fig:relaxationComposite} (a): Snapshots of four
  semipermeable vesicles with $\beta = 10^{-3}$ submerged in a quiescent
  flow. The red regions correspond to influx and the blue regions
  correspond to efflux. In all cases, the vesicle reaches a steady state
  circular shape. (b): The reduced area of each of the simulations. The
  particular snapshots in (a) occur at the marks along the curve.}
\end{figure*}
In a quiescent flow, a semipermeable vesicle in free space can be
quantified in terms of its area dynamics and its transition to the
equilibrium shape. Our analysis in Supplementary Material shows that a
semipermeable vesicle relaxes to a circle at a rate that is proportional
to $\beta$, and the steady state tension is $\Lambda = 2\pi^2/L^2$. Our
analysis further shows that the time for a semipermeable vesicle to
deviate from its initial reduced area and to reach its steady state is
proportional to $\beta^{-1}$. For this reason, our numerical results are
reported in terms of the scaled time $\beta t$.

In Figure~\ref{fig:relaxationComposite}, we examine the relaxation
dynamics of a semipermeable vesicle with four initial shapes and reduced
areas as labeled. The vesicles on the left are color-coded by the water
permeation flux: red denotes an influx into the vesicle, and blue
denotes an efflux out of the vesicle.
%
First we observe that the initial vesicle shape determines the direction
of water flux. For the vesicle with an initial reduced area
($\alpha(0)=0.12$ in the bottom row) the vesicle deflates (blue regions)
first due to the high interior capillary pressure that corresponds to
the high membrane curvatures. For the other three cases efflux is found
at some locations of high curvature, while mostly water permeates into
the vesicle and significant change in the reduced area is found at
$t\sim 10$ minutes. Over time (about ten hours) all vesicles inflate and
as expected, each vesicle eventually reaches a circular shape with
reduced area $\alpha=1$. 
%%These regions are denoted in blue and are only present at early times. 
%Finally, the vesicles's reduced area do not steady state tension is
%$\Lambda = 2\pi^2/L^2$. 
%Therefore, the times for the vesicle to deviate from its initial reduced area and to reach its
%steady state are proportional to $\beta^{-1}$. 
%
%Each of the four cases in Figure~\ref{fig:relaxationComposite} eventually
%reaches a circular shape with reduced area $\alpha=1$. Next, we observe
%that even though the vesicle is inflating to a circle, 
%%meaning that there is a net flux into the vesicle, 
%there are regions where the flux
%is out of the vesicle. These regions are denoted in blue and are only
%present at early times. 
%
%Finally, the vesicles's reduced area do not
%change by much at early times (up to ten minutes), and 

Between $t=10$ seconds and $t=10$ minutes, the intermediate shapes of
semipermeable vesicles resemble the shape of an impermeable vesicle.
This can be explained by considering the two terms that contribute to
the vesicle velocity: (i) the permeability velocity, $\beta(\ff \cdot
\nn) \nn$, and (ii) the force balance velocity, $\SS[\ff]$. Since
$\beta\ll 1$, the permeability velocity is much smaller than the force
balance velocity at early times, and the semipermeable vesicle dynamics
resemble those of an impermeable vesicle. As the force balance velocity
decreases, the permeability velocity dominates, and the vesicle begins
to inflate to a circle with no vanishing force and velocity. 


%%%%%%%%%%%%%%%%%%%%%%%%%%%%%%%%%%%%%%%%%%%%%%%%%%%%%%%%%%%%%%%%%%%%%%%%
\subsection*{Planar Shear Flow}
\begin{figure}[htp]
  \centering
  \ifTikz
  \input{figures/shearComposite.tikz}
  \else
  \includegraphics{figures/shearComposite.pdf}
  \fi
  \caption{\label{fig:shearComposite} (a): The reduced area of a
  semipermeable vesicle with $\beta = 10^{-3}$ initialized with four
  different reduced areas in a shear flow with two different flow rates.
  (b): The steady state shape of a semipermeable vesicle with varying
  flow rates and semipermeability rates. The circled vesicles correspond
  to the simulations in part (a).}
\end{figure}

We consider a semipermeable vesicle in a planar shear flow
$\uu_{\infty}(\xx) = \dot{\gamma} (y,0)$ with different permeability
$\beta$ and shear rates $\dot{\gamma}$. When $\beta=0$ (impermeable
case), a vesicle's reduced area and viscosity contrast determine whether
it tank treads or tumbles~\cite{fin-lam-sei-gom2008,
kra-win-sei-lip1996}. Focusing on semipermeable vesicles with no
viscosity contrast, we find that a semipermeable vesicle tilts to an
inclination angle and undergoes tank treading dynamics, similar to the
case of an impermeable vesicle.

In Figure~\ref{fig:shearComposite}(a), using four initial reduced areas
and two flow rates, we plot the reduced area of a semipermeable vesicle
with $\beta = 10^{-3}$. As observed in a quiescent flow, the final
vesicle shape is independent of the initial reduced area. However, it
does depend on the flow rate. We also observe that the reduced area
remains constant until $t\sim 10$ minutes, when the vesicle starts to
tank-tread and the normal component of the force-balance velocity
becomes significantly smaller than the permeable velocity, leading to a
changing reduced area.

For a variety of semipermeability rates and flow rates, a semipermeable
vesicle reaches a steady equilibrium as in
Figure~\ref{fig:shearComposite}(a). Since the final shape is independent
of the initial reduced area, we initialize the vesicle with reduced area
$\alpha = 0.65$ for all simulations in
Figure~\ref{fig:shearComposite}(b), where we summarize the steady state
vesicle shape and its reduced area. We see that the flow rate
significantly affects the final vesicle shape, but the semipermeability
rate has a minor effect. Instead, as we saw in the quiescent analysis,
$\beta$ sets a time scale since the time required for a vesicle to reach
its steady state configuration is proportional to $\beta^{-1}$.

%%%%%%%%%%%%%%%%%%%%%%%%%%%%%%%%%%%%%%%%%%%%%%%%%%%%%%%%%%%%%%%%%%%%%%%%
\subsection*{Poiseuille Flow}
\begin{figure*}[htp]
  \ifTikz
  \centering
  \input{figures/parabolicComposite.tikz}
  \else
  \includegraphics{figures/parabolicComposite.pdf}
  \fi
  \caption{\label{fig:parabolicComposite} (a): The steady state shape of
  a semipermeable vesicle submerged in a Poiseuille flow with varying
  initial reduced areas and flow rates. The red regions correspond to
  influx and the blue regions correspond to efflux. (b): The steady
  state vertical displacement for four different flow velocities. The
  steady state shapes are superimposed. (c): The reduced area of the
  slipper formed with the flow rate of $800 \mu$m/s. (d): The vesicle
  shape shown with the background imposed flow. The channel width is
  12.5 times larger than the vesicle radius. The corresponding reduced
  area of each vesicle is indicated by the marks in plot (c).}
\end{figure*}


We consider a semipermeable vesicle in the Poiseuille flow $\uu =
U(1-(y/W)^2,0)$, where $U$ is the maximum velocity at $y=0$. The
non-linear effects of the Poiseuille flow on the migration of an
impermeable vesicle have been well-studied~\cite{kao-bir-mis2009}: At a
given value of the maximum velocity $U$, there exists a critical reduced
volume above which the equilibrium vesicle shape is symmetric (parachute
or bullet shapes) and the vesicle stays at $y=0$. Below this critical
reduced volume the equilibrium vesicle moves off the center and is
asymmetric (tank-treading slipper shape). We validated our numerical
codes by comparing against results in Kaoui {\em et
al.}~\cite{kao-bir-mis2009}, see Supplementary Material.

%
%
%We examine the effect of the non-linear Poiseuille flow on the migration of
%semipermeable vesicle. In this experiment, the vesicle is initialized
%above the center line $y=0$, and it migrates towards the center
%line~\cite{dan-vla-mis2009}. 
%
%For an impermeable vesicle, depending on
%the vesicles reduced area and the flow rate, the equilibrium vesicle shape
%is either an axisymmetric parachute or bullet, or an asymmetric
%tank-treading slipper~\cite{kao-bir-mis2009}. 
%We validated our numerical codes by comparing against results in Kaoui {\it et al.} \cite{kao-bir-mis2009}.
%One of the most salient features of an impermeable vesicle in the Poiseuille flow is that, 
%%
%%To validate our methods,
%%in Figure~\ref{fig:parabolicComposite}(a), we construct a phase diagram
%%for the steady state shape of an impermeable vesicle
%%vesicle~\cite{kao-bir-mis2009} (see Figure 2). While the vesicle shapes
%%qualitatively agree, Kaoui et al.~report that the vesicles with
%%$\nu=0.7$ and flow rates $U = 1200 \mu m/s$ and $U = 1600 \mu m/s$ are
%%axisymmetric. In our simulations these vesicles are slightly asymmetric,
%%are undergoing a tank treading motion, and we therefore report them as
%%asymmetric slippers.
%
%Having validated our method, we investigate the dynamics of a semipermeable vesicle in a Poiseuille flow. 
%
%Using several initial
%$U(1-(y/W)^2,0)$, where $U$ is the maximum imposed velocity. We examine
%the effect of the non-linear Poiseuille flow on the migration of
%semipermeable vesicle. 
%

At the beginning of the simulations a semipermeable vesicle is
initialized above the center line $y=0$, and it migrates towards the
center line as in the impermeable case~\cite{dan-vla-mis2009}. 
%
%However,
%for an impermeable vesicle, depending on the initial reduced area and
%the maximum flow velocity $U$, the equilibrium vesicle shape is either
%an axisymmetric parachute or bullet, or an asymmetric tank-treading
%slipper~\cite{kao-bir-mis2009}. 
%
%To validate our methods,
%in Figure~\ref{fig:parabolicComposite}(a), we construct a phase diagram
%for the steady state shape of an impermeable vesicle
%vesicle~\cite{kao-bir-mis2009} (see Figure 2). While the vesicle shapes
%qualitatively agree, Kaoui et al.~report that the vesicles with
%$\alpha=0.7$ and flow rates $U = 1200 \mu m/s$ and $U = 1600 \mu m/s$ are
%axisymmetric. In our simulations these vesicles are slightly asymmetric,
%are undergoing a tank treading motion, and we therefore report them as
%asymmetric slippers.
%
Using several initial reduced areas and flow rates, we recreate the
impermeable vesicle phase diagram for vesicles with a permeability rate
of $\beta = 10^{-3}$. The equilibrium vesicle shape for different $U$
and initial reduced area is summarized in
Figure~\ref{fig:parabolicComposite}(a), and the vertical displacement of
the vesicle's center of mass is in
Figure~\ref{fig:parabolicComposite}(b). The effect of semipermeability
of a vesicle with $\alpha(0) = 0.9$ and $U=800 \mu$m/s on its reduced
area and migration pattern are shown in
Figure~\ref{fig:parabolicComposite}(c) and (d). 

As observed for the planar shear flow, the steady state reduced area is
independent of the initial reduced area, and larger flow rates result in
smaller steady state reduced areas. We report the reduced area of the
equilibrium vesicle shape in Figure~\ref{fig:parabolicComposite}(a). At
the smallest flow rate of $U= 200 \mu$m/s, the steady state reduced
area is large, and the result is an axisymmetric bullet. At the larger
flow rates, the steady state reduced area is smaller, and the result is
an asymmetric tank-treading slipper. We observe that the membrane
permeability to water drastically alters the vesicle shape and position
relative to the flow at equilibrium: At $\beta=10^{-3}$ the equilibrium
vesicle depends only on the maximum velocity $U$ of the nonlinear shear
flow. The higher $U$ the smaller the equilibrium reduced area and the
further away vesicle is relative to the flow center at $y=0$. 
 
%%%%%%%%%%%%%%%%%%%%%%%%%%%%%%%%%%%%%%%%%%%%%%%%%%%%%%%%%%%%%%%%%%%%%%%%
\subsection*{Semipermeable Vesicle in a Narrow Channel (Stenosis)}
 \begin{figure*}[htp]
  \ifTikz
  \input{figures/stenosisComposite.tikz}
  \else
  \includegraphics{figures/stenosisComposite.pdf}
  \fi
  \caption{\label{fig:stenosisComposite} (a): A semipermeable vesicle
  passing through a constricted geometry similar to the experimental
  device in~\cite{abk-fai-sto2006}. (b): A semipermeable vesicle passing
  through a constricted geometry that is over five times longer. (c):
  The excess pressure of an impermeable and semipermeable vesicle in the
  short geometry in (a). (d): The reduced area of the semipermeable
  vesicles in the geometries in (a) and (b) as a function of the
  vesicles' center of mass. The $x$-axis is scaled by $1/L$ where $L$ is
  half the length of the constriction. (e) The reduced area of the
  semipermeable vesicles in the geometries in (a) and (b) as a function
  of time. The time axis is scaled by $1/t_R$ where $t_R$ is the
  residency time. In parts (c) and (d), the dashed lines correspond to
  the locations of the inlet and outlet. In part (e), the dashed lines
  correspond to the times that the vesicle enters and exits the
  constriction. The colored vesicles show the tension distribution in
  N/m of the circled vesicles. Throughout the entire simulation, these
  vesicle configurations have the largest tension.}
\end{figure*}

Cells experience stretching and release messengers when they pass
through capillary vessels~\cite{Wan2008_PNAS, ForsythWan2011_PNAS,
Pak2015_PNAS}.  Many cells exhibit extraordinary flexibility as they go
through narrow channels~\cite{AuStoreyMoore2016_PNAS}, and adjustment of
area to volume ratio may be a key factor for a successful passage.  Here
we quantify the effect of water permeability on a vesicle going through
a stenosis (a long microfluidic channel with a width smaller than the
cell radius).  Based on the findings in~\cite{abk-fai-sto2006}, we first
examine the effect of semipermeability on the pressure fluctuation
across a stenosed geometry. In this experiment, a pressure drop is used
to squeeze a red blood cell through a constriction with diameter $5\mu$m
and length $45\mu$m. We set up a similar computational geometry with a
Poiseuille flow imposed at the inlet and outlet
(Figure~\ref{fig:stenosisComposite}(a)). The flow velocity $U_{max} =
1000 \mu$m/s is maintained at the inlet and outlet and is chosen so that the residency time of the vesicle in the
stenosis channel is $t_R \approx 0.5$s which agrees with the
experimental results~\cite{abk-fai-sto2006}. When the red blood cell
enters the channel, an increase in the pressure drop is required to
maintain a constant flow rate, and the difference in the pressure drop
is called the excess pressure. 


We consider both an impermeable and semipermeable vesicle with initial
reduced area $\alpha = 0.65$ passing through a long narrow channel and
compute the excess pressure as a function of vesicle position in the
channel, see Figure~\ref{fig:stenosisComposite}(c). The impermeable case
agrees with experimental results~\cite{abk-fai-sto2006} (see Figure 3).
Our simulations show that less excess pressure is needed to drive a
semipermeable vesicle through the closely-fit channel. Once in the
channel, the vesicle takes a bullet shape with maximum tension in the
front and minimum tension in the back (see
Figure~\ref{fig:stenosisComposite}(a)), consistent with earlier
results~\cite{Pak2015_PNAS, HarmanBertrandJoos2017_CJP}.

\begin{figure}[htp]
  \centering
  \ifTikz
  \input{figures/contractingComposite.tikz}
  \else
  \includegraphics{figures/contractingComposite.pdf}
  \fi
  \caption{\label{fig:contractingComposite} A contracting geometry
  similar to the experimental device in~\cite{wu2015critical}. The
  channel width varies from $18\mu$m to $1.8\mu$m, and it repeats every
  $45\mu$m. The fluid flux along the red regions is into the vesicle,
  and the fluid flux along the blue regions is out of the vesicle.
  (a--c): The ability for a semipermeable vesicle to pass through the
  contraction depends on the semipermeability rate. (d--f): The ability
  for a semipermeable vesicle to pass through the contraction depends
  on the flow rate. The colored vesicles show the tension distribution
  in N/m of the circled vesicles. Throughout the entire simulation,
  these vesicle configurations have the largest tension.}
\end{figure}

Figure~\ref{fig:stenosisComposite}(d)) shows that the vesicle deflates
from the beginning due to the high flow velocity, consistent with the
results for a vesicle in a Poiseuille flow in open space. As the vesicle
enters the stenosis channel, it continues to deflate in the front even
though we observe influx (red segment) at various rear locations in the
membrane. Overall, the vesicle loses about 6.1\% of its initial total
water at a constant rate as shown in
Figure~\ref{fig:stenosisComposite}(d). Thus we expect that a larger
amount of deflation is possible if the vesicle is inside a longer
stenosis: we consider a vesicle passing through a channel of triple the
length in Figure~\ref{fig:stenosisComposite}(b) with $U_{max}=8.4
\mu$m/s, and we observe that vesicle stays inside the stenosis for a
residence time $t_R=16.2$s and the reduced area decreases by 13.2\%
(Figure~\ref{fig:stenosisComposite}(e)).

%\begin{figure*}[htp]
%  \ifTikz
%  \input{figures/stenosisComposite.tikz}
%  \else
%  \includegraphics{figures/stenosisComposite.pdf}
%  \fi
%  \caption{\label{fig:stenosisComposite} (a): A semipermeable vesicle
%  passing through a constricted geometry similar to the experimental
%  device in~\cite{abk-fai-sto2006}. (b): A semipermeable vesicle passing
%  through a constricted geometry that is over five times longer. (c):
%  The excess pressure of an impermeable and semipermeable vesicle in the
%  short geometry in (a). (d): The reduced area of the semipermeable
%  vesicles in the geometries in (a) and (b) as a function of the
%  vesicles' center of mass. The $x$-axis is scaled by $1/L$ where $L$ is
%  half the length of the constriction. (e) The reduced area of the
%  semipermeable vesicles in the geometries in (a) and (b) as a function
%  of time. The time axis is scaled by $1/t_R$ where $t_R$ is the
%  residency time. In parts (c) and (d), the dashed lines correspond to
%  the locations of the inlet and outlet. In part (e), the dashed lines
%  correspond to the times that the vesicle enters and exits the
%  constriction. The colored vesicles show the tension distribution in
%  N/m of the circled vesicles. Throughout the entire simulation, these
%  vesicle configurations have the largest tension.}
%\end{figure*}
%

%%%%%%%%%%%%%%%%%%%%%%%%%%%%%%%%%%%%%%%%%%%%%%%%%%%%%%%%%%%%%%%%%%%%%%%%
\subsection*{Semipermeable Vesicle in a Contracting Geometry} 
\begin{figure}[htp]
  \ifTikz
  \input{figures/contractingComposite2.tikz}
  \else
  \includegraphics{figures/contractingComposite2.pdf}
  \fi
  \caption{\label{fig:contractingComposite2} Vesicle reduced area and
  velocity vs.~time. Permeability rate is $\beta = 10^{-3}$ and maximum
  velocity is $18\mu$m/s. (a): A semipermeable vesicle passing through
  six periods of the contracting geometry. (b): The reduced area with
  the marks representing shapes in (a). (c): The vesicle velocity with
  the marks representing shapes in (a). In (b) and (c), the bottom
  x-axis is the $x$-coordinate of the center of mass, and the upper
  x-axis is time. The colored vesicles show the tension distribution in
  N/m of the circled vesicles. Throughout the entire simulation, these
  vesicle configurations have the largest tension.}
\end{figure}

<<<<<<< HEAD
\begin{figure}[htp]
  \ifTikz
  \input{figures/contractingComposite2.tikz}
  \else
  \includegraphics{figures/contractingComposite2.pdf}
  \fi
  \caption{\label{fig:contractingComposite2} Vesicle reduced area and
  velocity vs.~time. Permeability rate is $\beta = 10^{-3}$ and maximum
  velocity is $18\mu$m/s. (a): A semipermeable vesicle passing through
  six periods of the contracting geometry. (b): The reduced area with
  the marks representing shapes in (a). (c): The vesicle velocity with
  the marks representing shapes in (a). In (b) and (c), the bottom
  x-axis is the $x$-coordinate of the center of mass, and the upper
  x-axis is time. The colored vesicles show the tension distribution in
  N/m of the circled vesicles. Throughout the entire simulation, these
  vesicle configurations have the largest tension.}
\end{figure}




=======
>>>>>>> 7c25ac39
Squeezing a cell or an elastic vesicle through a slit in microfluidics
has gained popularity for its application in stress-induced release of
macromolecules~\cite{ShareiEtAl2013_PNAS, Pak2015_PNAS,
ZhangShenHoganBarakatMisbah2018_BJ, LuoBai2019_PoF}. Red blood cells go
through submicron slits many times during their lifetime, and such
process selects healthy, flexible red blood cells to
survive~\cite{wu2015critical,LuPeng2019_PoF}. Here we investigate the
role of membrane permeability to water when a semipermeable vesicle is
squeezed through a contracting microfluidic channel similar
to~\cite{wu2015critical}, where the width of the channel gradually
decreases from $18 \mu$m to $1.8 \mu$m. The channel then immediately
opens again to $18 \mu$m (Figure~\ref{fig:contractingComposite}). A
Poiseuille flow is imposed at the inlet and outlet with a constant
maximum flow rate of $U_{\max}$. We initialize a semipermeable vesicle
with $\alpha = 0.65$ that spans $10 \mu$m of the total channel width and
investigate the effects of the membrane permeability to water and the
maximum flow velocity on whether a vesicle can successfully pass through
the slit. We color the vesicle according to the sign of its flux---red
for influx and blue for efflux.

In Figures~\ref{fig:contractingComposite}a
and~\ref{fig:contractingComposite}b, we plot snapshots of vesicles with
different permeability $\beta$. Figure~\ref{fig:contractingComposite}c
shows the corresponding reduced area as a function of the vesicles'
location. We observe that if the permeability is sufficiently large, the
vesicle inflates gradually over seconds before it reaches the neck, and
then it quickly deflates within a fraction of a second. However, if the
semipermeability rate is too low, the vesicle is too large when it
reaches the narrowest part of the channel, and it is unable to pass. In
Figures~\ref{fig:contractingComposite}d
and~\ref{fig:contractingComposite}e, we plot snapshots of vesicles with
different imposed maximum velocities, and
Figure~\ref{fig:contractingComposite}f shows the reduced area as a
function of the vesicles' location. At low velocities, the vesicle
inflates similar to the unbounded parabolic flow example, and it is
unable to pass through the contraction. However, higher flow rates
result in additional deflation and the vesicle passes through the
contraction.

To understand the effects of water permeability on cells that repeatedly
go through micro-capillary vessels or sub-micron slits, we construct a
contracting geometry (see Figures~\ref{fig:contractingComposite2}) to
simulate a vesicle passing through the contracting geometry six times.
In Figure~\ref{fig:contractingComposite2}b, we show that the vesicle
deflates each time it passes through the contraction followed by a
gradual inflation (over seconds). The total area loss over the history
of the vesicle is almost 50\%. In
Figure~\ref{fig:contractingComposite}c, we show the vesicle velocity as
a function of the vesicle's center of mass. As the vesicle passes
through the contraction, it first accelerates until it reaches the neck
where it abruptly decelerates to go through the contraction. The
variation of the reduced area and velocity with respect to time are also
shown in Figure~\ref{fig:contractingComposite2}.

%
%\begin{itemize}
%  \item Vesicle velocity in plot (a) varies from 5 to 24 microns/s.
%  \item Vesicle velocity in plot (b) varies from 5 to 28 microns/s. Time
%    that vesicle first completely passes through constriction is 4.75s
%  \item Vesicle velocity in plot (c) varies from 0.2 to 2 microns/s.
%  \item Vesicle velocity in plot (d) varies from 5 to 25 microns/s. Time
%    that vesicle first completely passes through constriction is 4.76s
%  \item Vesicle velocity in plot (g) varies from 14 to 95 microns/s (see
%    plot (i)). Time that vesicle first completely passes through
%    constriction is 1.43s
%\end{itemize}


\section*{Discussion}
In this work we investigated the effects of membrane permeability to
water on vesicle hydrodynamics. Without any external flow or
confinement, our analysis shows that a semipermeable vesicle always
inflates to maximize the water content inside the vesicle of a fixed
length (area) in two (three) dimensions. Results from analysis and
numerical simulation show that such relaxation of a semipermeable
vesicle is characterized by a rescaled time $\beta t$. We further
illustrate that the relaxation process consists of at least two phases:
The first phase is dominated by the balance between membrane traction
and viscous stress at early times (up to a minute), when the vesicle
behaves like an impermeable membrane. The second phase sets in after a
few minutes, when water influx begins to dominate and inflate the
vesicle. Over a time scale of a few hours, a semipermeable vesicle is
fully inflated, independent of its initial surface-to-volume ratio.

Under strong confinement we show that water permeation can be amplified
on a time scale of a few seconds as a vesicle is squeezed through a
closely fit channel and a contracting channel. As a semipermeable
vesicle goes through a long closely-fit channel, we observe that the
vesicle loses water at a constant rate, and the longer the channel the
more the loss of water. In the case of a contracting channel, we find
that both permeability and the pressure gradient across the slit must be
sufficiently large for a successful passage. Throughout these
simulations the membrane tension is below the threshold for membrane
poration. Thus we expect the continuum membrane theory to well-capture
the vesicle hydrodynamics, and our simulation results shed light on the
configuration and time scales needed to observe the effects of
permeability on vesicle hydrodynamics under confinement. 

% \bibliographystyle{plain}
 \bibliography{refs}


\section*{Supplementary Material: Formulation}
We consider a two-dimensional inextensible semipermeable vesicle,
$\gamma$, suspended in unconfined and confined geometries $\Omega$. The
vesicle is parameterized as $\xx(s,t)$ where $s$ is arclength and $t$ is
time. The suspending fluid is assumed to be viscous so that the fluid
velocity $\uu$ and pressure $p$ are governed by the incompressible
Stokes equations
\begin{align}
  \label{eqn:governing}
  -\nabla p + \mu \triangle \uu = 0, \quad
  \nabla \cdot \uu = 0, \qquad \xx \in \Omega \setminus \gamma,
\end{align}
where $\mu$ is the fluid viscosity. In an unconfined geometry, the
condition $\uu(\xx) \rightarrow \uu_\infty(\xx)$ is enforced as $|\xx|
\rightarrow \infty$, and in a confined geometry, the boundary condition
$\uu(\xx) = \UU(\xx)$ is enforced on $\partial \Omega$, where $\UU(\xx)$
is prescribed. Along the vesicle, mass continuity, force balance, and
local inextensibility are enforced by requiring
\begin{align}
  \label{eqn:jump}
  \jump{\uu} = 0, \quad
  \jump{T\cdot\nn} = \ff_\mathrm{mem}, \quad
  \xx_s \cdot \uu_s = 0,
\end{align}
where $\nn$ is the outward normal of $\gamma$, $\jump{\cdot}$ is the
jump across the interface, and $T$ is the hydrodynamic stress tensor.
The membrane force $\ff_\mathrm{mem}$ is the sum of a bending force
with bending modulus $k_b$ and a force due to the tension $\Lambda$.
Following~\cite{vee-gue-zor-bir2009}, we introduce the variable $\sigma
= \Lambda - 1.5\kappa^2$, where $\kappa$ is the vesicle curvature. Then,
the bending and tension forces corresponding to the Helfrich energy are
$\ff_\mathrm{ben} = -k_b \xx_{ssss}$ and $\ff_\mathrm{ten} = (\sigma
\xx_s)_s$. 

Semipermeability is introduced by modifying the vesicle velocity from
the standard no-slip condition $\dot{\xx} = \uu(\xx)$. Instead, we
assume that the flux through the vesicle is proportional to the
mechanical force~\cite{yao-mor2017}. That is, 
\begin{align}
  \label{eqn:vesicleFlux}
  \uu - \dot{\xx} = - k_w (\ff_\mathrm{mem} \cdot \nn) \nn, \qquad
  \xx \in \gamma,
\end{align}
where $k_w$ is the water permeability.

The governing equations are non-dimensionalized by introducing a length
scale that we take to be $R_0 = 10^{-6}$m. Using a bending stiffness of
$k_b = 10^{-19}$J and fluid viscosity $5 \times 10^{-2}$kg/ms, we define
the time scale $\tau = \mu R_0^3/k_b = 0.5s$, the velocity scale $U =
R_0/\tau = 2\mu$m/s, the pressure scale $P = k_b/R_0^3 = 10^{-1}$Pa, the
tension scale $Q = k_b/R_0^2 = 10^{-7}$N/m, and the permeability scale
$W = R_0\mu = 2 \times 10^{-5}$m$^2$s/kg. Another standard dimensionless
variable in vesicle suspensions is the reduced area $\alpha = 4\pi A/L^2
\in (0,1]$, where $L$ is the vesicle length and $A$ is its area. The
length is conserved by the local inextensibility condition, but the area
is not because of semipermeability. Therefore, the reduced area is
dynamic.

Since the fluid satisfies the Stokes equations, the velocity and
pressure can be represented as layer potentials. Given the interfacial
boundary conditions~\eqref{eqn:jump}, the fluid velocity is
\begin{align}
  \uu(\xx) = \uu_\infty(\xx) + \SS[\ff_\mathrm{mem}](\xx), \quad
    \xx \in \Omega,
\end{align}
where $\SS$ is the single-layer potential
\begin{align}
  \SS[\ff](\xx) = \frac{1}{4\pi\mu} \int_{\gamma} \left(
    -\mathbf{I} \log\rho + \frac{\rr \otimes \rr}{\rho^2} \right)
    \ff(\yy) ds_{\yy},
\end{align}
with $\rr = \xx - \yy$ and $\rho = |\rr|$. Imposing the flux
condition~\eqref{eqn:vesicleFlux} and the inextensibility condition, the
vesicle velocity satisfies the boundary integral equation
\begin{align}
  \label{eqn:vesVelocity}
  \dot{\xx} &= \uu_\infty(\xx) + \beta (\ff_\mathrm{mem}\cdot\nn)\nn
  + \SS [\ff_\mathrm{mem}](\xx),  \quad
  \xx_s \cdot \dot{\xx}_s = 0,
\end{align}
where $\beta = k_w/W$ is the dimensionless water permeability. In
confined geometries, the far field term $\uu_\infty$ is replaced by a
double-layer potential with a density defined on $\partial\Omega$. The
unknown density function allows us to satisfy the Dirichlet boundary
condition $\uu(\xx) = \UU(\xx)$ for $\xx \in \partial\Omega$.


%%%%%%%%%%%%%%%%%%%%%%%%%%%%%%%%%%%%%%%%%%%%%%%%%%%%%%%%%%%%%%%%%%%%%%%%
\section*{Supplementary Material: Numerical Methods}
%%%%%%%%%%%%%%%%%%%%%%%%%%%%%%%%%%%%%%%%%%%%%%%%%%%%%%%%%%%%%%%%%%%%%%%%
\subsection*{Discretization in Space}
By using a boundary integral equation formulation, the unknowns are the
vesicle's position and tension and the unknown density function for
confined flows. Both $\gamma$ and $\partial\Omega$ are discretized at
$N$ and $N_\text{wall}$ points, respectively. Derivatives are computed
with Fourier differentiation, and the eighth-order
quadrature~\cite{alp1999} is applied to the weakly singular single-layer
potential. For confined geometries, the trapezoid rule is used to
approximate the double-layer potential since its kernel is smooth and
periodic. Nearly-singular integrals are computed with an
interpolation-based quadrature rule~\cite{qua-bir2014}.

%%%%%%%%%%%%%%%%%%%%%%%%%%%%%%%%%%%%%%%%%%%%%%%%%%%%%%%%%%%%%%%%%%%%%%%%
\subsection*{Discretization in Time}
To eliminate stringent time step restrictions, we modify a time stepping
method that discretizes high-order derivatives
semi-implicitly~\cite{vee-gue-zor-bir2009}. We introduce the notation
\begin{alignat}{3}
  &B[\xx]\ff = -\frac{d^4}{ds^4} \ff,  \qquad
  &&T[\xx]\sigma = (\sigma \xx_s)_s, \\
  &D[\xx]\ff = \xx_s \cdot \ff_s, 
  &&P[\xx]\ff = (\ff \cdot \nn) \nn,
\end{alignat}
for the differential and projection operators. Then, the
governing equations~\eqref{eqn:vesVelocity} are
\begin{align}
  \dot{\xx} &= \uu_\infty(\xx) + \beta P(B\xx + T\sigma)
  + \SS (B\xx + T\sigma), \quad
  D \dot{\xx} = 0.
\end{align}
We note that the integral and differential operators, which all depend
on the vesicle shape, are non-linear with respect to the vesicle
shape. We construct a time stepping scheme by letting $B^N$ be the
bending operator due to the vesicle configuration at time $t^N$, and use
similar notation for the other operators. Then, a first-order
semi-implicit time stepping method of~\eqref{eqn:vesVelocity} is
\begin{alignat}{3}  
  \frac{\xx^{N+1} - \xx^N}{\triangle t} &= \uu_\infty(\xx^N) 
  &&+ \beta P^N\left(B^N\xx^{N+1} + T^N\sigma^{N+1}\right) \nonumber \\
  & &&+ \SS^N\left(B^N\xx^{N+1} + T^N\sigma^{N+1}\right),  \\
  D^N\xx^{N+1} &= 1,
\end{alignat}
and this linear system is solved with matrix-free GMRES.

To achieve second-order accuracy over long time horizons, we modify an
adaptive spectral deferred correction time stepping
method~\cite{qua-bir2016}. Since the area of the vesicle is not
conserved, we only use the length of the vesicle to estimate the error
which determines if a time step is accepted or not and determines the
subsequent time step size.

%%%%%%%%%%%%%%%%%%%%%%%%%%%%%%%%%%%%%%%%%%%%%%%%%%%%%%%%%%%%%%%%%%%%%%%%
\subsection*{Numerical Validation}
To validate our methods, we construct a phase diagram of the steady
state shape of an impermeable vesicle in a Poiseuille flow. Depending on
the flow rate and the reduced area, the steady state vesicle becomes
either a axisymmetric bullet, a axisymmetric parachute, or a tank
treading asymmetric slipper~\cite{kao-bir-mis2009}. Comparing our
results (Figure~\ref{fig:PoiseuillePhase}) with those
in~\cite{kao-bir-mis2009} (see Figure 2), we see that the vesicle shapes
qualitatively agree. We note that Kaoui {\em et al.}~report that the
vesicles with $\alpha=0.7$ and flow rates $U = 1200 \mu$ m/s and $U =
1600 \mu$m/s are axisymmetric.  In our simulations these vesicles are
slightly asymmetric, are undergoing a tank treading motion, and we
therefore report them as asymmetric slippers.
\begin{figure}[htp]
  \centering
  \ifTikz
  \input{figures/parabolicImpermeable.tikz}
  \else
  \includegraphics{figures/parabolicImpermeable.pdf}
  \fi
  \caption{\label{fig:PoiseuillePhase} Phase diagram of an impermeable
  vesicle with various reduced areas submerged in a Poiseuille flow with
  various flow rates. The shapes agree qualitatively with Kaoui {\em et
  al.}~\cite{kao-bir-mis2009} (see Figure 2).}
\end{figure}

%%%%%%%%%%%%%%%%%%%%%%%%%%%%%%%%%%%%%%%%%%%%%%%%%%%%%%%%%%%%%%%%%%%%%%%%
\section*{Supplementary Material: Vesicle Area}
In the absence of an imposed flow, the steady state vesicle shape and a
differential equation for the area of the vesicle can be derived. We
start by following the analysis of Veerapaneni {\em et
al.}~\cite{vee-raj-bir-pur2009} by computing the steady state shape of a
semipermeable vesicle in a quiescent flow. The steady state shape is a
stationary point of the Lagrangian
\begin{align}
  \mathcal{L} = \frac{1}{2}\int_{\gamma} \kappa^2 \, ds +
    \Lambda \left(\int_{\gamma} ds  - L \right),
\end{align}
where the Lagrange multiplier $\Lambda$ is the tension. Note the absence
of the pressure Lagrange multiplier since the vesicle's area fluctuates.
Taking the variation of $\mathcal{L}$ with respect to $\gamma$ and
setting it to zero, the steady state shape satisfies $\kappa_{ss} +
\frac{1}{2}\kappa^3 - \Lambda \kappa = 0$, with initial conditions
$\kappa(0) = \kappa_0$ and $\kappa_s(0) = 0$.  Integrating once, we have
\begin{align}
  \frac{\kappa_s^2}{2} + \frac{\kappa^4}{8} - 
    \frac{\Lambda}{2}\kappa^2 = \frac{\kappa_0^4}{8} - 
    \frac{\Lambda}{2}\kappa_0^2.
  \label{eqn:curveODE}
\end{align}
Assuming $\kappa_s \neq 0$,~\eqref{eqn:curveODE} is separable, and can
be solved analytically in terms of the {\em EllipticF} function using
Mathematica. Unlike in the impermeable case, the solution
of~\eqref{eqn:curveODE} is not periodic unless $\kappa(s) = \kappa_0$.
Therefore, the steady state shape of a semipermeable vesicle in a
quiescent flow is a circle with radius $L/2\pi$ and constant tension
$\Lambda = \kappa^2/2 = 2\pi^2/L^2.$ Note that in contrast to a
impermeable vesicle, the tension is positive rather than negative.

We next compute the transient area of the vesicle. Since the area of the
vesicle is
\begin{align}
  A(t) = \frac{1}{2}\int_{\gamma} (\xx \cdot \nn)\, ds,
  \label{eqn:area}
\end{align}
its derivative includes terms due to the time derivative of $\xx \cdot
\nn$ and a term due to interface stretching~\cite{lai-tse-hua2008}, but
this latter term term is zero because of the local inextensibility
condition. Therefore,
\begin{align}
  \dot{A}(t) =
  \frac{1}{2} \int_{\gamma} (\dot{\xx} \cdot \nn)\, ds  + 
  \frac{1}{2} \int_{\gamma} (\xx \cdot \dot{\nn})\, ds.
\end{align}
Applying integration by parts, the two integrals agree, and we have
%\begin{align}
%  \int_\gamma (\xx \cdot \dot{\nn})\, ds 
%    = \int_\gamma \left(\xx \cdot \dot{\xx}_s^\perp \right)
%    = -\int_\gamma \left(\xx^\perp \cdot \dot{\xx}_s\right)\, ds 
%    = \int_\gamma \left(\xx_s^\perp \cdot \dot{\xx}\right)\, ds 
%    = \int_\gamma (\dot{\xx} \cdot \nn)\, ds.
%\end{align}
\begin{align}
  \dot{A}(t) = \int_\gamma \left(\beta (\ff \cdot \nn)\nn 
    + \SS[\ff]\right) \cdot \nn\, ds 
  = \beta \int_\gamma (\ff \cdot \nn)\, ds,
\end{align}
where we have used the incompressibility of the single-layer potential.
Repeatedly applying integration by parts, we have
\begin{align}
  \dot{A}(t) &= \beta \int_\gamma \left( -\xx_{ssss} + 
    (\sigma \xx_s)_s \right) \cdot \nn \, ds \\
  &= -\beta \int_\gamma \left(-\xx_{sss} + \sigma \xx_s 
    \right) \cdot \kappa \xx_s \, ds \\
  &= -\beta \int_\gamma \left(\xx_{ss} \cdot 
    (\kappa \xx_s)_s + \kappa \sigma \right) \, ds \\
  &= -\beta \int_\gamma \left(\kappa (\xx_{ss} \cdot \xx_{ss}) + 
    \kappa_s (\xx_{ss} \cdot \xx_s) + \kappa \sigma \right) 
    \, ds \\
  &= -\beta \int_\gamma \left(\kappa^3 + \kappa \sigma \right) 
    \, ds = \beta \int_\gamma \left(
    \frac{\kappa^3}{2} - \kappa \Lambda \right) \, ds.
  \label{eqn:areaROC}
\end{align}
Note that the integrand in~\eqref{eqn:areaROC} is zero when the vesicle
reaches its steady state which confirms that $\dot{A}(t) = 0$.


\end{document}


% OLD TEXT AND PLOTS FROM THE NUMERICAL EXAMPLES

%We plot the area of a vesicle with six different permeability rates in
%Figure~\ref{fig:ellipseArea}. The area is computed directly from the
%vesicle shape and the time axis is scaled by $\beta$. The plot verifies
%that the time for the vesicle to reach a circular shape is proportional
%to $\beta^{-1}$. We also solve~\eqref{eqn:areaROC} for the $\beta=10$
%simulation and superimpose its solution with dots on
%Figure~\ref{fig:ellipseArea}.



%\begin{figure}[htp]
%  \centering
%%  \ifTikz
%%  \input{figures/ellipseArea.tikz}
%%  \fi
%  \includegraphics[width=0.9\linewidth]{figures/ellipseArea}
%  \caption{\label{fig:ellipseArea} The area of an elliptical
%  semipermeable vesicle, with permeability rate $\beta$ in a quiescent
%  flow. The time axis is scaled by the permeability rate $\beta$. Since
%  the curves collapse to a single curve, the permeability rate $\beta$
%  sets a relaxation time scale.}
%\end{figure}

%We further analyze the transient dynamics by considering the vesicle
%velocity~\eqref{eqn:vesVelocity} for small $\beta$. Two terms contribute
%to the vesicle velocity: (i) the permeability velocity, $\beta(\ff \cdot
%\nn)\nn$, and (ii) the force balance velocity, $\SS[\ff]$. Since $\beta
%\ll 1$, the permeability velocity is much smaller than the force balance
%velocity at early times, and the semipermeable vesicle dynamics
%resembles those of an impermeable vesicle. As the force balance velocity
%decreases, the permeability velocity becomes significant, and the
%vesicle begins to inflate to a circle. This results in the membrane
%force and velocity both converging to zero. Letting $\beta = 10^{-3}$,
%the normal component of the force balance velocity (blue) and the
%permeability velocity (red) are plotted at three times in
%Figure~\ref{fig:vesVelocity}. We also plot the velocity (green) of an
%identically initialized impermeable vesicle. At the early time $t=0.5$,
%the permeability velocity is negligible relative to the force balance
%velocity, and the force balance velocity matches with the impermeable
%vesicle velocity. At intermediate time $t=5$, all three velocities are
%comparable in size, and the semipermeable vesicle begins to inflate.
%Finally, at time $t=50$, the impermeable vesicle is near steady state,
%while the semipermeable vesicle is still inflating. The right-most
%plot of Figure~\ref{fig:vesVelocity} is the maximum norm of the
%different velocity contributions as a function of time, and the black
%vertical lines correspond to the times reported in the other three
%subplots.
%
%\begin{figure*}[htp]
%  \centering
%%  \scalebox{0.6}{\input{figures/ellipseVelocity1.tikz}}
%%  \scalebox{0.6}{\input{figures/ellipseVelocity2.tikz}}
%%  \scalebox{0.6}{\input{figures/ellipseVelocity3.tikz}}
%%  \scalebox{0.6}{\input{figures/ellipseVelocity4.tikz}}
%%  \input{figures/ellipseVelocityNorms.tikz}
%  \includegraphics[width=0.24\linewidth]{figures/ellipseVelocity1.pdf}
%  \includegraphics[width=0.24\linewidth]{figures/ellipseVelocity2.pdf}
%  \includegraphics[width=0.24\linewidth]{figures/ellipseVelocity3.pdf}
%  \includegraphics[width=0.24\linewidth]{figures/ellipseVelocity4.pdf}
%  \caption{\label{fig:vesVelocity} The normal velocity contributions due
%  to force balance (blue) and permeability (red). The green line is the
%  velocity of an impermeable vesicle with the same initial shape as the
%  semipermeable vesicle.}
%\end{figure*}

%We next investigate the interplay between the tension, transmembrane
%flux, and curvature of a semipermeable vesicle. We let $\beta = 1$ and
%initialize the vesicle with regions of both positive and negative
%curvature. The vesicle tension, $\Lambda$, and the flux, $\ff \cdot
%\nn$, are plotted in Figure~\ref{fig:starTensionFlux}. At early times,
%regions of large negative curvature have negative tension and regions
%with large positive curvature have positive tension, and the same result
%holds for an impermeable vesicle. In addition, regions with large
%curvature have a large inflow of fluid (positive flux), while the
%flatter regions have an outflow of fluid. At these early times, the net
%effect is vesicle deflation. As the vesicle shape relaxes, the same
%general tension and flux trends persist, but the net flux is positive
%and the vesicle inflates. At later times, the tension becomes positive
%and the vesicle continues to inflate towards a circle. Finally, the
%tension transitions to a positive constant function, the membrane force
%and flux approach zero, and the vesicle shape reaches its steady
%circular shape.

%\begin{figure*}[htp]
%  \centering
%  \includegraphics[width=0.48\linewidth,trim =2cm 5cm 0cm 5cm, clip=true]{figures/StarTensionTime1.pdf}
%  \includegraphics[width=0.48\linewidth,trim =2cm 5cm 0cm 5cm, clip=true]{figures/StarFluxTime1.pdf}
%
%  \includegraphics[width=0.48\linewidth,trim =2cm 5cm 0cm 5cm, clip=true]{figures/StarTensionTime2.pdf}
%  \includegraphics[width=0.48\linewidth,trim =2cm 5cm 0cm 5cm, clip=true]{figures/StarFluxTime2.pdf}
%
%  \includegraphics[width=0.48\linewidth,trim =2cm 5cm 0cm 5cm, clip=true]{figures/StarTensionTime3.pdf}
%  \includegraphics[width=0.48\linewidth,trim =2cm 5cm 0cm 5cm, clip=true]{figures/StarFluxTime3.pdf}
%
%  \includegraphics[width=0.48\linewidth,trim =2cm 5cm 0cm 5cm, clip=true]{figures/StarTensionTime4.pdf}
%  \includegraphics[width=0.48\linewidth,trim =2cm 5cm 0cm 5cm, clip=true]{figures/StarFluxTime4.pdf}
%
%  \includegraphics[width=0.48\linewidth,trim =2cm 5cm 0cm 5cm, clip=true]{figures/StarTensionTime5.pdf}
%  \includegraphics[width=0.48\linewidth,trim =2cm 5cm 0cm 5cm, clip=true]{figures/StarFluxTime5.pdf}
%
%  \includegraphics[width=0.48\linewidth,trim =2cm 5cm 0cm 5cm, clip=true]{figures/StarTensionTime6.pdf}
%  \includegraphics[width=0.48\linewidth,trim =2cm 5cm 0cm 5cm, clip=true]{figures/StarFluxTime6.pdf}
%  \caption{\label{fig:starTensionFlux} The vesicle tension (left) and
%  flux (right) of the semipermeable vesicle in a quiescent flow with
%  $\beta=1$.}
%\end{figure*}

%\begin{figure*}[htp]
%  \centering
%  \includegraphics[width=0.16\linewidth,trim =2cm 5cm 0cm 5cm, clip=true]{figures/StarTensionTime1.pdf}
%  \includegraphics[width=0.16\linewidth,trim =2cm 5cm 0cm 5cm, clip=true]{figures/StarTensionTime2.pdf}
%  \includegraphics[width=0.16\linewidth,trim =2cm 5cm 0cm 5cm, clip=true]{figures/StarTensionTime3.pdf}
%  \includegraphics[width=0.16\linewidth,trim =2cm 5cm 0cm 5cm, clip=true]{figures/StarTensionTime4.pdf}
%  \includegraphics[width=0.16\linewidth,trim =2cm 5cm 0cm 5cm,clip=true]{figures/StarTensionTime5.pdf}
%  \includegraphics[width=0.16\linewidth,trim =2cm 5cm 0cm 5cm,clip=true]{figures/StarTensionTime6.pdf}
%
%  \includegraphics[width=0.16\linewidth,trim =2cm 5cm 0cm 5cm, clip=true]{figures/StarFluxTime1.pdf}
%  \includegraphics[width=0.16\linewidth,trim =2cm 5cm 0cm 5cm, clip=true]{figures/StarFluxTime2.pdf}
%  \includegraphics[width=0.16\linewidth,trim =2cm 5cm 0cm 5cm, clip=true]{figures/StarFluxTime3.pdf}
%  \includegraphics[width=0.16\linewidth,trim =2cm 5cm 0cm 5cm, clip=true]{figures/StarFluxTime4.pdf}
%  \includegraphics[width=0.16\linewidth,trim =2cm 5cm 0cm 5cm, clip=true]{figures/StarFluxTime5.pdf}
%  \includegraphics[width=0.16\linewidth,trim =2cm 5cm 0cm 5cm, clip=true]{figures/StarFluxTime6.pdf}
%  \caption{\label{fig:starTensionFlux} The vesicle tension (top) and
%  flux (bottom) of the semipermeable vesicle in a quiescent
%  flow with $\beta=1$.}
%\end{figure*}



%\begin{figure}[htp]
%  \centering
%  \ifTikz
%  \input{figures/shearSS.tikz}
%  \fi
%%  \includegraphics[width=0.9\linewidth]{figures/shearSS.pdf}
%  \caption{\label{fig:shearSS} The reduced area of a semipermeable
%  vesicle in a shear flow. The final reduced area is nearly independent
%  of the initial reduced area.}
%\end{figure}


%\begin{figure}[htp]
%  \centering
%  %\ifTikz
%  \input{figures/shearPhaseDiagramRA2.tikz}
%  %\fi
%%  \includegraphics[width=\linewidth]{figures/shearPhaseDiagramRA2.pdf}
%  \caption{\label{fig:shearPhaseDiagram} The steady state shape of a
%  semipermeable vesicle with several different permeability rates
%  $\beta$ and shear rates $\dot{\gamma}$. The final reduced areas are
%  reported for the largest and smallest parameter values. The final
%  reduced area decreases with the flow rate, while the permeability rate
%  has a very small effect on the steady state shape.}
%\end{figure}


%\begin{figure}[htp]
%%  \ifTikz
%%  \input{figures/parabolicOffCenterPhaseImpermeable.tikz}
%%  \fi
%  \includegraphics[width=0.9\linewidth]{figures/parabolicOffCenterPhaseImpermeable.pdf}
%  \caption{\label{fig:parabolicOffCenterImpermeablePhaseDiagram} Phase
%  diagram of an impermeable vesicle with several different flow rates
%  $U$ and reduced areas $\nu$. As shown by Kaoui et
%  al.~\cite{kao-bir-mis2009}, the final vesicle shape is either an
%  axisymmetric parachute or bullet (pink region) or an asymmetric
%  slipper (yellow region).}
%\end{figure}

%\begin{figure}[htp]
%%  \ifTikz
%%  \input{figures/parabolicOffCenterPhaseSemipermeable.tikz}
%%  \fi
%  \includegraphics[width=0.9\linewidth]{figures/parabolicOffCenterPhaseSemipermeable.pdf}
%  \caption{\label{fig:parabolicOffCenterSemipermeablePhaseDiagram} Phase
%  diagram of a semipermeable vesicle, with $\beta = 10^{-3}$, with
%  several different flow rates $U$ and reduced areas $\nu$. The
%  steady state reduced area for each flow rate, which is reported along
%  the top of the vesicles, is nearly independent of the initial reduced
%  area. Low flow rates result in axisymmetric vesicles with large
%  reduced area, and high flow rates result in asymmetric vesicles with
%  low reduced area. Results at higher flow rates are not eporeted since
%  the vesicle self-intersects.}
%\end{figure}


%\begin{figure}[htp]
%%  \ifTikz
%%  \scalebox{0.5}{\input{figures/stenosisShapeTension01.tikz}}
%%  \scalebox{0.5}{\input{figures/stenosisShapeFlux02.tikz}}
%%  \scalebox{0.5}{\input{figures/stenosisShapeTension03.tikz}}
%%  \scalebox{0.5}{\input{figures/stenosisShapeFlux04.tikz}}
%%  \scalebox{0.5}{\input{figures/stenosisShapeTension05.tikz}}
%%  \scalebox{0.5}{\input{figures/stenosisShapeFlux06.tikz}}
%%  \scalebox{0.5}{\input{figures/stenosisShapeTension07.tikz}}
%%  \scalebox{0.5}{\input{figures/stenosisShapeFlux08.tikz}}
%%  \scalebox{0.5}{\input{figures/stenosisShapeTension09.tikz}}
%%  \scalebox{0.5}{\input{figures/stenosisShapeFlux10.tikz}}
%%  \scalebox{0.5}{\input{figures/stenosisShapeTension11.tikz}}
%%  \scalebox{0.5}{\input{figures/stenosisShapeFlux12.tikz}}
%%  \scalebox{0.5}{\input{figures/stenosisShapeTension02.tikz}}
%%  \scalebox{0.5}{\input{figures/stenosisShapeFlux04.tikz}}
%%  \scalebox{0.5}{\input{figures/stenosisShapeTension06.tikz}}
%%  \scalebox{0.5}{\input{figures/stenosisShapeFlux08.tikz}}
%%  \scalebox{0.5}{\input{figures/stenosisShapeTension10.tikz}}
%%  \scalebox{0.5}{\input{figures/stenosisShapeFlux12.tikz}}
%%  \fi
%  \includegraphics[width=0.45\linewidth]{figures/stenosisShapeTension02.pdf}
%  \includegraphics[width=0.45\linewidth]{figures/stenosisShapeFlux04.pdf}
%  \\
%  \includegraphics[width=0.45\linewidth]{figures/stenosisShapeTension06.pdf}
%  \includegraphics[width=0.45\linewidth]{figures/stenosisShapeFlux08.pdf}
%  \\
%  \includegraphics[width=0.45\linewidth]{figures/stenosisShapeTension10.pdf}
%  \includegraphics[width=0.45\linewidth]{figures/stenosisShapeFlux12.pdf}
%  \caption{\label{fig:stenosisShape} An impermeable (dashed) and
%  semipermeable (solid) vesicle in a stenosed geometry (black).
%  The vesicles' initial configuration are identical with reduced area
%  $\nu = 0.65$. The color denotes the vesicles' tension (left) and flux
%  (right). The semipermeable vesicle deflates throughout the
%  constriction (see Figure~\ref{fig:stenosisArea}) and develops higher
%  curvature regions than its impermeable counterpart.}
%\end{figure}
%
%\begin{figure}[htp]
%  \centering
%%  \ifTikz
%%  \scalebox{0.5}{\input{figures/stenosisTension12.tikz}}
%%  \scalebox{0.5}{\input{figures/stenosisFlux12.tikz}}
%%  \scalebox{0.5}{\input{figures/stenosisXvelocity12.tikz}}
%%  \scalebox{0.5}{\input{figures/stenosisYvelocity12.tikz}}
%%  \fi
%  \includegraphics[width=0.45\linewidth]{figures/stenosisTension12.pdf}
%  \includegraphics[width=0.45\linewidth]{figures/stenosisFlux12.pdf} \\
%  \includegraphics[width=0.45\linewidth]{figures/stenosisXvelocity12.pdf}
%  \includegraphics[width=0.45\linewidth]{figures/stenosisYvelocity12.pdf}
%  \caption{\label{fig:stenosisTensionAndFlux} The tension (top left), 
%  flux (top right), $x$-velocity (bottom left), and $y$-velocity (bottom
%  right) of the semipermeable (red) and impermeable (dashed blue)
%  vesicles in Figure~\ref{fig:stenosisShape} at location $x=50$. The
%  point $\theta=0$ corresponds to the right-most point of the vesicle.}
%\end{figure}
%
%\begin{figure}[htp]
%  \centering
%%  \ifTikz
%%  \input{figures/stenosisArea.tikz}
%%  \fi
%  \includegraphics[width=0.8\linewidth]{figures/stenosisArea}
%  \caption{\label{fig:stenosisArea} The area of a stenosed
%  semipermeable vesicle, with permeability rate $\beta=10^{-3}$. The
%  $x$-axis is the $x$-coordinate of the center of mass of the vesicle.
%  The vesicle loses fluid at a constant rate throughout the constriction
%  that is between $\pm 60$. The semipermeable vesicle loses 12.8\% of
%  its fluid.}
%\end{figure}
%
%
%\begin{figure}[htp]
%%  \ifTikz
%%  \input{figures/stenosisBL.tikz}
%%  \fi
%  \includegraphics[width=\linewidth]{figures/stenosisBL.pdf}
%  \caption{\label{fig:stenosisBL} A stenosed semiimpermeable (red) and
%  imperemable (blue) vesicle. The semipermeable vesicle has 
%  reduced area 0.17, and both vesicles were initialized with reduce area
%  $0.20$. The bottom plot shows the velocity relative to the vesicle
%  inside the lubrication layer.  The vesicle velocity in the square is
%  nearly constant (see Figure~\ref{fig:stenosisRA020Velocity}.}
%\end{figure}
%
%
%\begin{figure}[htp]
%  \centering
%%  \ifTikz
%%  \scalebox{0.5}{\input{figures/stenosisXvelocityRA020.tikz}}
%%  \scalebox{0.5}{\input{figures/stenosisYvelocityRA020.tikz}}
%%  \fi
%  \includegraphics[width=0.45\linewidth]{figures/stenosisXvelocityRA020.pdf}
%  \includegraphics[width=0.45\linewidth]{figures/stenosisYvelocityRA020.pdf}
%  \caption{\label{fig:stenosisRA020Velocity} The $x$ (left) and $y$
%  (right) velocities of the vesicle in Figure~\ref{fig:stenosisBL}. The
%  red lines correspond to the semipermeable vesicle and the blue dashed
%  lines correspond to the impermeable vesicle.}
%\end{figure}
%
%We consider the effect of stenosis on a semipermeable vesicle. To allow
%for large amounts of fluid flux through the membrane, we consider
%geometry with a long constricted region. We start by considering a
%vesicle initialized with reduced area $\nu = 0.65$, and we compare the
%vesicle shape when $\beta = 0$ (impermeable) and $\beta = 10^{-3}$
%(permeable). Figure~\ref{fig:stenosisShape} shows the vesicles' shape at
%several locations along the constriction. The colors along the left
%channel represent the tension and those along the right represent the
%flux. In Figure~\ref{fig:stenosisTensionAndFlux}, the tension at
%location $x=20$ and the flux at location $x=30$ are plotted with respect
%to arclength. The value of $\theta=0$ corresponds to the nose of the
%vesicle.
%%%%%%%%%%%%%%%%%%%%%%%%%%%%%%%%%%%%%%%%%%%%%%%%%%%%%%%%%%%%%%%%%%%%%%%%%
%\subsection*{Dimensionless equations}
%The inextensibility condition guarantees that the vesicle's length, $L$,
%is conserved, while its area, $A$, can change due to semipermeability.
%Therefore, the reduced area $\alpha = 4\pi A/L^2 \in (0,1]$ is not
%conserved. We non-dimensionalize~\eqref{eqn:vesVelocity} by introducing
%the length scale $R_0 = L/2\pi$ and defining the time scale $\tau = \mu
%R_0^3/k_b$, the tension scale $Q = k_b/R_0^2$, and the permeability
%scale $W = R_0/\mu$. The background velocity $\uu_\infty$ is
%non-dimensionalized with $R_0/\tau$.
%
%In each experiment, we initialize an elliptical vesicle with longest
%diameter of 9$\mu$m. We use a length scale of $R_0 = 10^{-6}$m, a
%bending stiffness of $k_b = 10^{-19}$J, and fluid viscosity of $\mu=5
%\times 10^{-2}$kg/ms. Using the relaxation time scale $\tau = \mu
%R_0^3/k_b = 5 \times 10^{-1}$s, the pressure scale is $P = k_b/R_0^3 =
%10^{-1}$Pa. 
% \newpage
% \paragraph{\bf \Huge OLD STUFF}
%
%%%%%%%%%%%%%%%
%\section{{$\Theta-L$} formulation}
%Here, we attempt to apply the formulation described by Sohn et
%al.~\cite{soh-tse-li-voi-low2010} to a semipermeable vesicle.  In the
%semipermeable formulation, the vesicle velocity is
%\begin{align}
%  \pderiv{\XX}{t} = \uu(\XX(t)) + \beta (\ff \cdot \nn) \nn.
%\end{align}
%In the {$\Theta-L$} variables, we require a normal velocity $V$, and a
%tangential velocity $T$. Since the inextensibility condition is $T_s +
%\kappa V = 0$, a condition for the vesicle velocity is
%\begin{align}
%  (\uu \cdot \ss)_s = -\kappa(\beta (\ff \cdot \nn) + 
%      \uu \cdot \nn).
%\end{align}
%This equation can be solved following equations (32)--(39)
%in~\cite{soh-tse-li-voi-low2010}, with the only difference being that
%$\tilde{\uu}$ satisfies
%\begin{align}
%  (\tilde{\uu} \cdot \ss)_s + \kappa(\tilde{\uu} \cdot \nn) =
%    -(\vv \cdot \ss)_s - \kappa(\vv \cdot \nn) 
%    - \beta\kappa(\ff \cdot \nn).
%\end{align}
%Compared to equation (40), only the last term is new.
%
%
%%%%%%%%%%%%%%%
%Finally, we write the time stepping method in matrix form as
%\begin{align}
%  A \left(
%    \begin{array}{c}
%      \xx^{N+1} \\ \sigma^{N+1}
%    \end{array}
%  \right) = 
%  \left(
%    \begin{array}{c}
%      \xx^{N} + \Delta t \uu_\infty(\xx^N) \\ \mathbf{1}
%    \end{array}
%  \right),
%\end{align}
%where
%\begin{align}
% A = \left(
%  \begin{array}{cc}
%    I + \Delta t \beta P^N B^N + \Delta t \SS^N B^N & 
%    -\Delta t P^N T^N - \Delta t \SS^N T^N \\
%    D^N & 0
%  \end{array}
%  \right).
%\end{align}
%
%\section{Area of a Vesicle}
%The area inside a single vesicle $\gamma$ parameterized with $\xx$ is
%\begin{align}
%  A(t) = \int_{\gamma} (\xx \cdot \nn)\, ds = 
%    \int_{0}^{2\pi} \left(\xx \cdot \pderiv{\xx}{\theta}^\perp\right)
%    \, d\theta.
%\end{align}
%Taking the time derivative of $A(t)$,
%\begin{align}
%  \dot{A}(t) &= \int_{0}^{2\pi} \left(
%    \dot{\xx} \cdot \pderiv{\xx}{\theta}^{\perp} + 
%    \xx \cdot \pderiv{\dot{\xx}}{\theta}^{\perp}\right) \\
%    \, d\theta.
%  &= \int_{0}^{2\pi} \left(
%    (\dot{\xx} \cdot \nn)\|\xx'(\theta)\| \right) d\theta +
%     \int_{0}^{2\pi}
%    \xx \cdot \frac{d}{dt}\left(\nn |\frac{d\xx}{d\theta}| \right)
%\end{align}
%
%
%
%\begin{align}
%  A(t) = \frac{1}{2}\int_{\gamma} (\xx \cdot \nn)\, ds = 
%    \frac{1}{2}\int_{0}^{2\pi} \left(\xx \cdot \pderiv{\xx}{\theta}^\perp\right)
%    \, d\theta.
%\end{align}
%Taking the time derivative of $A(t)$,
%\begin{align}
%  \dot{A}(t) &= \frac{1}{2}\int_{0}^{2\pi} \left(\dot{\xx} \cdot
%  \pderiv{\xx}{\theta}^{\perp} + 
%    \xx \cdot \pderiv{\dot{\xx}}{\theta}^{\perp}\right) d\theta, \\
%  &= \frac{1}{2}
%  \int_{0}^{2\pi}(\dot{\xx}\cdot\nn)\left\|\pderiv{\xx}{\theta}\right\|d\theta +
%     \frac{1}{2}\int_{0}^{2\pi}
%    \left(\xx \cdot \pderiv{\dot{\xx}}{\theta}^{\perp}\right)d\theta, \\
%  &= \frac{\beta}{2} \int_{\gamma}\left(\ff\cdot\nn\right)ds +
%  \frac{1}{2}\int_{0}^{2\pi}\left(\xx \cdot \pderiv{}{t}\left(\nn
%  \left\|\pderiv{\xx}{\theta}\right\|\right)\right)d\theta, \\
%  &= \frac{\beta}{2} \int_{\gamma}\left(\ff\cdot\nn\right)ds + \frac{1}{2}
%  \int_{\gamma}\left(\xx\cdot\dot{\nn}\right)ds + \frac{1}{2}\int_{0}^{2\pi}
%  \frac{\xx\cdot\nn}{\left\|\pderiv{\xx}{\theta}\right\|}
%  \left(\pderiv{\xx}{\theta}\cdot
%  \pderiv{\dot{\xx}}{\theta}\right)d\theta \\
%  &= \frac{\beta}{2} \int_{\gamma}\left(\ff\cdot\nn\right)ds + \frac{1}{2}
%  \int_{\gamma}\left(\xx\cdot\dot{\nn}\right)ds + \frac{1}{2}\int_{\gamma}
%  (\xx\cdot\nn) (\xx_s \cdot \dot{\xx}_s)\, ds.
%\end{align}
%To satisfy the inextensibilty condition, $\xx_s \cdot \dot{\xx}_s = 0$.
%Therefore the time derivative of $A(t)$ is
%\begin{align}
%     \dot{A}(t) &= \frac{\beta}{2} \int_{\gamma}\left(\ff\cdot\nn\right)ds
%     + \frac{1}{2} \int_{\gamma}\left(\xx\cdot\dot{\nn}\right)ds.
%\end{align}
%which we re-write as
%\begin{align}
%    \dot{A}(t) &= \frac{\beta}{2}
%    \int_{\gamma}\left(\ff\cdot\nn\right)ds-\frac{1}{2}\int_{\gamma}\left(\xx^{\perp}\cdot\dot{\xx}_s\right) ds.
%\end{align}
%Applying integration by parts,
%\begin{align}
%    \dot{A}(t) &= \frac{\beta}{2}
%    \int_{\gamma}\left(\ff\cdot\nn\right)ds+\frac{1}{2}\int_{\gamma}\left(\xx^{\perp}_s\cdot\dot{\xx}\right) ds,
%\end{align}
%which we re-write as
%\begin{align}
%    \dot{A}(t) &= \frac{\beta}{2}
%    \int_{\gamma}\left(\ff\cdot\nn\right)ds+\frac{1}{2}\int_{\gamma}\left(\dot{\xx}\cdot\nn\right),\\
%    \dot{A}(t) &= \beta \int_{\gamma}\left(\ff\cdot\nn\right)ds.
%\end{align}
%
%
%At steady state,
%\begin{align}
%    \dot{A}(t) &= \beta \int_{\gamma}\left(\ff\cdot\nn\right)ds =0.
%\end{align}
%We now replace $\ff$ with its definition and apply integration by parts
%\begin{align}
%   0=\beta\int_{\gamma} 
%    (-k_b\xx_{ssss}+(\sigma\xx_s)_s)\cdot\nn\, ds =
%   \beta\int_{\gamma}\left(k_b\xx_{sss}-\sigma\xx_s\right)\cdot
%     \nn_s\, ds
%\end{align}
%From the Frenet-Serret formulas, we have 
%\begin{align}
%     -\beta\int_{\gamma}
%     \left(k_b\xx_{sss}-\sigma\xx_s\right)\cdot\kappa\xx_s ds &=0.
%\end{align}
%
%Applying integration by parts and Frenet-Serret again
%\begin{align}
%     \beta\int_{\gamma}
%     k_b\kappa\left(\xx_{ss}\cdot\xx_{ss}\right)ds + \beta
%     \int_{\gamma} k_b \kappa_s(\xx_{ss} \cdot \xx_s)ds +\beta\int_{\gamma}\kappa\sigma ds  &= 0,\\
%    \beta\int_{\gamma} k_b\kappa(\kappa\nn \cdot
%     \kappa\nn)+ \beta \int_{\gamma} k_b \kappa_s(\xx_{ss} \cdot
%     \xx_s)ds +\beta\int_{\gamma}\kappa\sigma ds &= 0,
%\end{align}
%which we re-write as
%\begin{align}
%   \beta\int_{\gamma}k_b\kappa^3 ds + \beta \int_{\gamma} k_b
%   \kappa_s(\xx_{ss} \cdot \xx_s)ds +\beta\int_{\gamma} \kappa\sigma ds = 0.
%\end{align}
%Applying Frenet-serret again,
%\begin{align}
%    \beta\int_{\gamma}k_b\kappa^3 ds + \beta \int_{\gamma} k_b
%    \kappa_s(\kappa\nn \cdot \TT)ds +\beta\int_{\gamma} \kappa\sigma ds = 0, \\
%    \beta\int_{\gamma}k_b\kappa^3 ds +\beta\int_{\gamma} \kappa\sigma ds  = 0.
%\end{align}
%
%
%\section{Including a concentration field}
%Based on the work of Yao and Mori~\cite{yao-mor2017}, we introduce a
%chemical concentration field $c$.  The concentration field is governed
%by the advection-diffusion equation
%\begin{align}
%  \pderiv{c}{t} + \nabla \cdot (\uu c) = D\Delta c.
%\end{align}
%If the concentration is diffusion dominated (zero Peclet number), then
%the concentration satisfies
%\begin{align}
%  \Delta c = 0, \quad \xx \in \RR^2.
%\end{align}
%The boundary conditions of the concentration field on the vesicle
%$\gamma$ are
%\begin{align}
%  (\uu c - D\nabla c) \cdot \nn = c \pderiv{\xx}{t} \cdot \nn + 
%    j_c + j_p,
%\end{align}
%where $j_c$ and $j_p$ are the transmembrane chemical flux due to passive
%transport and active transport (pumps), respectively.  In the zero
%Peclet number limit, the absence of an active transport mechanism, and
%the choice for the passive flux, the boundary condition of the
%concentration field is
%\begin{align}
%  -D\pderiv{c}{\nn} = c \pderiv{\xx}{t} + 
%    k_c \jump{c}, \quad \xx \in \gamma.
%\end{align}
%To couple the vesicle dynamics to the concentration, there is a
%difference between the fluid velocity and vesicle velocity
%\begin{align}
%  \uu - \pderiv{\xx}{t} = j_w \nn,
%\end{align}
%where $j_w$ is the water flux through the vesicle.  This is the
%osmophoretic flow.  In~\cite{yao-mor2017}, this flux is
%\begin{align}
%  j_w = -k_w(RT\jump{c} + \ff_\text{mem} \cdot \nn).
%\end{align}
%In our current implementation, we drop the $RT\jump{c}$ term, and
%let $\beta = k_w$.
%
%\section{Preliminary results}
%
%
%\begin{figure}
%	\centering
%	\includegraphics[width=.9\textwidth]{figures/1.jpg}
%	\includegraphics[width=.9\textwidth]{figures/2.jpg}
%	\includegraphics[width=.9\textwidth]{figures/3.jpg}
%	\caption{Reduced area as a function of time for $\beta = [0, 10^{-2},10^{-1}, 1]$ with a shear flow rate $\chi = 0$.}
%%	\label{Shear0}
%\end{figure}
%
%\begin{figure}
%	\centering
%	\includegraphics[width=.9\textwidth]{figures/4.jpg}
%	\includegraphics[width=.9\textwidth]{figures/5.jpg}
%	\includegraphics[width=.9\textwidth]{figures/6.jpg}
%	\caption{Reduced area as a function of time for $\beta = [0, 10^{-2},10^{-1}, 1]$ with a shear flow rate $\chi = 0.5$.}
%%	\label{Shear0}
%\end{figure}
%
%\begin{figure}
%	\centering
%	\includegraphics[width=.9\textwidth]{figures/7.jpg}
%	\includegraphics[width=.9\textwidth]{figures/8.jpg}
%	\includegraphics[width=.9\textwidth]{figures/9.jpg}
%	\caption{Reduced area as a function of time for $\beta = [0, 10^{-2},10^{-1}, 1]$ with a shear flow rate $\chi = 1$.}
%%	\label{Shear0}
%\end{figure}
%
%\begin{figure}
%	\centering
%	\includegraphics[width=.9\textwidth]{figures/10.jpg}
%	\includegraphics[width=.9\textwidth]{figures/11.jpg}
%	\includegraphics[width=.9\textwidth]{figures/12.jpg}
%	\caption{Reduced area as a function of time for $\beta = [0, 10^{-2},10^{-1}, 1]$ with a shear flow rate $\chi = 2$.}
%%	\label{Shear0}
%\end{figure}
% 
% 
% \begin{figure}
% 	\centering
% 	\includegraphics[width=.9\textwidth]{figures/BE1.jpg}
% 	\includegraphics[width=.9\textwidth]{figures/BE2.jpg}
% 	\includegraphics[width=.9\textwidth]{figures/BE3.jpg}
% 	\caption{Bending energy as a function of time for $\beta = [0, 10^{-2},10^{-1}, 1]$ with a shear flow rate $\chi = 0$.}
%% 	\label{Shear0}
% \end{figure}
% 
% \begin{figure}
% 	\centering
% 	\includegraphics[width=.9\textwidth]{figures/BE4.jpg}
% 	\includegraphics[width=.9\textwidth]{figures/BE5.jpg}
% 	\includegraphics[width=.9\textwidth]{figures/BE6.jpg}
% 	\caption{Bending energy as a function of time for $\beta = [0, 10^{-2},10^{-1}, 1]$ with a shear flow rate $\chi = 0.5$.}
%% 	\label{Shear0}
% \end{figure}
% 
% \begin{figure}
% 	\centering
% 	\includegraphics[width=.9\textwidth]{figures/BE7.jpg}
% 	\includegraphics[width=.9\textwidth]{figures/BE8.jpg}
% 	\includegraphics[width=.9\textwidth]{figures/BE9.jpg}
% 	\caption{Bending energy as a function of time for $\beta = [0, 10^{-2},10^{-1}, 1]$ with a shear flow rate $\chi = 1$.}
%% 	\label{Shear0}
% \end{figure}
% 
% \begin{figure}
% 	\centering
% 	\includegraphics[width=.9\textwidth]{figures/BE10.jpg}
% 	\includegraphics[width=.9\textwidth]{figures/BE11.jpg}
% 	\includegraphics[width=.9\textwidth]{figures/BE12.jpg}
% 	\caption{Bending energy as a function of time for $\beta = [0, 10^{-2},10^{-1}, 1]$ with a shear flow rate $\chi = 2$.}
% 	\label{Shear0}
% \end{figure}
%
%When the semipermeable vesicle reaches a steady-state shape, we have
%\begin{align}
%  \int_{\gamma} \left(-\frac{\kappa^3}{2} + \kappa \Lambda \right) \, ds
%  = 0.
%\end{align}
%Based on numerical observations, the steady-state shape is a circular
%vesicle with constant tension. Since the tension and curvature are
%constant, we can solve for the curvature in terms of the tension $\kappa
%= \sqrt{2\Lambda}$. Therefore, the steady state shape is a circle of
%radius $r = 1/\sqrt{2\Lambda}$, and therefore the length is
%\begin{align}
%  L = \frac{\sqrt{2}\pi}{\sqrt{\Lambda}},
%\end{align}
%which is constant by the local inextensibility constraint. Finally, we
%can compute the final tension in terms of the length using the formula
%\begin{align}
%  \Lambda = \frac{2\pi^2}{L^2}.
%\end{align}
%Therefore, in contrast to a impermeable vesicle, the final tension is
%positive rather than negative.
%
%We start by simulating a star-shaped vesicle in a quiescent flow with
%semipermeability rate $\beta=1$ (Figure~\ref{fig:starShape}). To
%perform this simulation, we use an adaptive second-order time stepping
%method~\cite{qua-bir2016}. The times and reduced areas are in the
%titles, and note that the shapes are not eqiuspaced in time.
%\begin{figure}[htp]
%  \begin{minipage}{0.55\textwidth}
%%    \ifTikz
%    \input{figures/starRelaxation1.tikz}
%    \input{figures/starRelaxation2.tikz}
%    \input{figures/starRelaxation3.tikz}
%    \input{figures/starRelaxation4.tikz}
%    \input{figures/starRelaxation5.tikz}
%    \input{figures/starRelaxation6.tikz}
%%    \fi
%  \end{minipage}
%  \hfill
%  \begin{minipage}{0.4\textwidth}
%%  \ifTikz
%  \input{figures/starAreaDeriv.tikz}
%%  \fi
%  \end{minipage}
%%  \caption{\label{fig:starShape} A initially star-shaped semipermeable
%%  vesicle in a shear quiescent flow with $\beta=1$. Note that the time
%%  steps are not equispaced. The area (red) and its derivative (blue) of
%%  an initially star-shaped vesicle as a function of time. The dots
%%  correspond to the time steps shown in six time steps
%%  show on the left.}
%\end{figure}
%
%\begin{table}[htp]
%  \centering
%  \begin{tabular}{|C{1cm}|*{6}{C{2cm}}|}
%    \hline
%    $\beta$ & $10^{0}$ & $10^{-1}$ & $10^{-2}$ & 
%             $10^{-3}$ & $10^{-4}$ & $10^{-5}$ \\
%    $t_\mathrm{SS}$ & $6.45 \times 10^{0}$ & $2.00 \times 10^{1}$ & 
%                      $9.61 \times 10^{1}$ & $8.36 \times 10^{2}$ & 
%                      $8.15 \times 10^{3}$ & $8.03 \times 10^{4}$ \\
%    ratio & --- & 3.10 & 4.81 & 8.71 & 9.74 & 9.85 \\
%    \hline
%  \end{tabular}
%  \caption{\label{tbl:ellipseRelaxTime} The time, $t_{\mathrm{SS}}$, for
%  a semipermeable vesicle to reach steady state.}
%\end{table}
%
%\begin{table}[htp]
%  \centering
%  \begin{tabular}{|C{1cm}|*{6}{C{2cm}}|}
%    \hline
%    $\beta$ & $10^{0}$ & $10^{-1}$ & $10^{-2}$ & 
%             $10^{-3}$ & $10^{-4}$ & $10^{-5}$ \\
%    $t_\mathrm{SP}$ & $2.17 \times 10^{-2}$ & $1.25 \times 10^{-1}$ & 
%                      $1.59 \times 10^{0}$ & $2.19 \times 10^{1}$ & 
%                      $2.14 \times 10^{2}$ & $2.20 \times 10^{3}$ \\
%    ratio & --- & 5.76 & 12.72 & 13.77 & 9.77 & 10.14 \\
%    \hline
%  \end{tabular}
%  \caption{\label{tbl:ellipseBLTime} The time, $t_\mathrm{SP}$, for a
%  semipermeable vesicle to begin inflating.}
%\end{table}
%
%%\begin{figure}[htp]
%%\begin{minipage}{0.40\textwidth}
%%\ifTikz
%%\input{figures/starTension.tikz}
%%\fi
%%\end{minipage}
%%\hfill
%%\begin{minipage}{0.55\textwidth}
%%  \centering
%%\includegraphics[width=0.32\textwidth]{figures/StarTensionTime1.pdf}
%%\includegraphics[width=0.32\textwidth]{figures/StarTensionTime2.pdf}
%%\includegraphics[width=0.32\textwidth]{figures/StarTensionTime3.pdf} \\
%%\includegraphics[width=0.32\textwidth]{figures/StarTensionTime4.pdf}
%%\includegraphics[width=0.32\textwidth]{figures/StarTensionTime5.pdf}
%%\includegraphics[width=0.32\textwidth]{figures/StarTensionTime6.pdf}
%%\end{minipage}
%%  \caption{\label{fig:starTension} The tension of the time steps shown
%%  in Figure~\ref{fig:starShape}. The tension at the time horizon $T=1$
%%  is also included. At this point, the vesicle is nearly circular and
%%  the tension is constant and positive. The constant is given by
%%  equation~\eqref{eqn:SSshape}, and this value corresponds to the
%%  dashed black line.}
%%\end{figure}
%
%%\begin{figure}[htp]
%%\begin{minipage}{0.40\textwidth}
%%%\ifTikz
%%\input{figures/starFlux.tikz}
%%%\fi
%%\end{minipage}
%%\hfill
%%\begin{minipage}{0.55\textwidth}
%%\includegraphics[width=0.32\textwidth]{figures/StarFluxTime1.pdf}
%%\includegraphics[width=0.32\textwidth]{figures/StarFluxTime2.pdf}
%%\includegraphics[width=0.32\textwidth]{figures/StarFluxTime3.pdf} \\
%%\includegraphics[width=0.32\textwidth]{figures/StarFluxTime4.pdf}
%%\includegraphics[width=0.32\textwidth]{figures/StarFluxTime5.pdf}
%%\includegraphics[width=0.32\textwidth]{figures/StarFluxTime6.pdf}
%%\end{minipage}
%%  \caption{\label{fig:starFlux} The flux of the time steps shown in
%%  Figure~\ref{fig:starShape}. The tension at the time horizon $T=1$ is
%%  also included. At this point, the vesicle is nearly circular and there
%%  is no flux.}
%%\end{figure}
%\begin{figure}[htp]
%    \ifTikz
%    \input{figures/starRelaxation1.tikz}
%    \quad
%    \input{figures/starRelaxation2.tikz}
%    \quad
%    \input{figures/starRelaxation3.tikz}
%    \quad
%    \input{figures/starRelaxation4.tikz}
%    \quad
%    \input{figures/starRelaxation5.tikz}
%    \fi
%  \caption{\label{fig:starShape} An initially star-shaped semipermeable
%  vesicle in a quiescent flow with $\beta=1$. Note that the time steps
%  are not equispaced.}
%\end{figure}
%\begin{figure}[htp]
%  \centering
%%  \ifTikz
%  \input{figures/ellipseVelocity1.tikz}
%  \input{figures/ellipseVelocity2.tikz}
%  \input{figures/ellipseVelocity3.tikz}
%%  \fi
%  \caption{\label{fig:vesVelocity} The velocity contributions due to
%  semipermeability (red) and force balance (blue). The green dashed
%  line is the velocity of an impermeable vesicle with the same initial
%  shape as the semipermeable vesicle.}
%\end{figure}
%
%\begin{figure}[htp]
%%  \ifTikz
%  \input{figures/ellipseVelocityNorms.tikz}
%%  \fi
%  \caption{\label{fig:vesVelocityNorm} The max norm of the velocity due
%  to the force balance (blue) and semipermeability. Also included is
%  the velocity of an impermeable vesicle (green). The three black lines
%  correspond to the times reported in Figure~\ref{fig:vesVelocity}.}
%\end{figure}

% \newpage
%\input{figures/shearPhaseDiagramRA2.tikz}
%\input{figures/parabolicPhaseDiagram.tikz}
%\begin{figure}[htp]
%%  \ifTikz
%%  \input{figures/parabolicPhaseDiagram.tikz}
%%  \fi
%  \includegraphics[width=0.9\linewidth]{figures/parabolicPhaseDiagram.pdf}
%  \caption{\label{fig:parabolicPhaseDiagram} The steady state shape of a
%  semipermeable vesicle with several different permeability rates
%  $\beta$ and flow rates $U$. The numbers reported above each vesicle is
%  its reduced area. At high flow rates, the vesicle self-intersects
%  before reaching a steady state configuration.}
%\end{figure}
%
%
%\begin{table}[htp]
%  \centering
%  \caption{\label{tbl:parabolicRelaxTimes1} The time for a
%  semipermeable vesicle in a Poiseuille flow to reach its steady state
%  ($t_\mathrm{steady}$) and to begin inflating ($t_\mathrm{inflate}$).
%  The times are reported for the maximum velocities $0.1 \mu m/s$ and
%  $10 \mu m/s$.}
%  \begin{tabular}{C{0.8cm}C{2cm}C{0.8cm}C{2cm}C{0.8cm}}
%    \multicolumn{5}{c}{$U = 0.1 \mu m/s$} \\
%    $\beta$ & $t_\mathrm{steady}$ & ratio & $t_\mathrm{inflate}$ & ratio \\
%    \midrule
%    $10^{0}$  & $3.33 \times 10^{0}$ & ---  
%              & $1.67 \times 10^{-2}$ & --- \\ 
%    $10^{-1}$ & $1.37 \times 10^{1}$ & 4.12 & 
%                $8.73 \times 10^{-1}$ & 5.23 \\
%    $10^{-2}$ & $8.60 \times 10^{1}$ & 6.26 & 
%                $1.11 \times 10^{0}$ & 12.74 \\
%    $10^{-3}$ & $7.75 \times 10^{2}$ & 9.01 & 
%                $1.63 \times 10^{1}$ & 14.70 \\
%    $10^{-4}$ & $7.69 \times 10^{3}$ & 9.93 & 
%                $1.74 \times 10^{2}$ & 10.63 \\
%    $10^{-5}$ & $8.01 \times 10^{4}$ & 10.41 & 
%                $1.66 \times 10^{3}$ & 9.58 \\
%    \bottomrule
%  \end{tabular}
%
%  \begin{tabular}{C{0.8cm}C{2cm}C{0.8cm}C{2cm}C{0.8cm}}
%    \multicolumn{5}{c}{$U = 10 \mu m/s$} \\
%    $\beta$ & $t_\mathrm{steady}$ & ratio & $t_\mathrm{inflate}$ & ratio \\
%    \midrule
%    $10^{0}$  & $3.55 \times 10^{0}$ & ---  
%              & $1.67 \times 10^{-2}$ & --- \\ 
%    $10^{-1}$ & $1.87 \times 10^{1}$ & 5.27 & 
%                $9.01 \times 10^{-2}$ & 5.40 \\
%    $10^{-2}$ & $1.17 \times 10^{2}$ & 6.26 & 
%                $1.52 \times 10^{0}$ & 16.87 \\
%    $10^{-3}$ & $1.06 \times 10^{3}$ & 9.06 & 
%                $2.07 \times 10^{1}$ & 13.62 \\
%    $10^{-4}$ & $1.02 \times 10^{4}$ & 9.62 & 
%                $2.25 \times 10^{2}$ & 10.87 \\
%    $10^{-5}$ & $1.04 \times 10^{5}$ & 10.20 & 
%                $2.25 \times 10^{3}$ & 10.00 \\
%    \bottomrule
%  \end{tabular}
%\end{table}
%The width $W$ is chosen so that $W/R =
%10$, where $R$ is the radius of the vesicle. We investigate the effect
%of the maximum velocity $U$ and the permeability rate $\beta$ on the
%steady state shape of a vesicle initially placed on the center line
%$y=0$. Figure~\ref{fig:parabolicPhaseDiagram} shows the steady state
%configuration for a variety of maximum velocities and permeability
%rates. Similar to the shear example, the maximum velocity strongly
%affects the final shape while the permeability rate's effect is much
%weaker. Instead, the permeability rate determines the time required for
%the vesicle to reach a steady state. In
%Table~\ref{tbl:parabolicRelaxTimes1}, we consider two maximum velocities
%and report the time, $t_\mathrm{steady}$, required for the vesicle's
%area to be within 1.3\% of its maximum area, and the time,
%$t_\mathrm{inflate}$, required for the vesicle's area to exceed 1.3\% of
%its initial area. We see that both times scale with $\beta^{-1}$. 

%\begin{figure}[htp]
%  \centering
%  \begin{tabular}{ccc}
%    \ifTikz
%    \scalebox{0.31}{\input{figures/stenosisTension1.tikz}} &
%    \scalebox{0.31}{\input{figures/stenosisTension3.tikz}} &
%    \scalebox{0.31}{\input{figures/stenosisTension5.tikz}} \\
%    \scalebox{0.31}{\input{figures/stenosisTension7.tikz}} &
%    \scalebox{0.31}{\input{figures/stenosisTension9.tikz}} &
%    \scalebox{0.31}{\input{figures/stenosisTension11.tikz}} 
%    \fi
%  \end{tabular}
%  \caption{\label{fig:stenosisTension} The tension of the impermeable
%  (red) and semipermeable (dashed blue) vesicles in
%  Figure~\ref{fig:stenosisShape}. The point $\theta=0$ corresponds to
%  the right-most point of the vesicle.}
%\end{figure}
%
%\begin{figure}[htp]
%  \centering
%  \begin{tabular}{ccc}
%    \iftikz
%    \scalebox{0.31}{\input{figures/stenosisflux1.tikz}} &
%    \scalebox{0.31}{\input{figures/stenosisflux3.tikz}} &
%    \scalebox{0.31}{\input{figures/stenosisflux5.tikz}} \\
%    \scalebox{0.31}{\input{figures/stenosisflux7.tikz}} &
%    \scalebox{0.31}{\input{figures/stenosisflux9.tikz}} &
%    \scalebox{0.31}{\input{figures/stenosisflux11.tikz}} 
%    \fi
%  \end{tabular}
%  \caption{\label{fig:stenosisFlux} The flux (equivalent to pressure
%  jump) of the impermeable (red) and semipermeable (dashed blue)
%  vesicles in Figure~\ref{fig:stenosisShape}. The point $\theta=0$
%  corresponds to the right-most point of the vesicle.}
%\end{figure}
%This is verified for a
%vesicle with initial reduced area $\nu = 0.65$ and with different
%semipermeability rates. In Table~\ref{tbl:ellipseRelaxTimes} we report
%the required time, $t_\mathrm{steady}$, for the vesicle's reduced area
%to be within 1.3\% of its steady state reduced area, and the required
%time, $t_\mathrm{inflate}$, for the vesicle's reduced area to exceed
%1.3\% of its initial reduced area. Both times are proportional to
%$\beta^{-1}$, and for this reason, our numerical results are reported in
%terms of the scaled time $\beta t$.
%\begin{table}[htp]
%  \centering
%  \caption{\label{tbl:ellipseRelaxTimes} The time for a semipermeable
%  vesicle to its steady state ($t_\mathrm{steady}$) and to begin
%  inflating ($t_\mathrm{inflate}$).}
%  \begin{tabular}{C{0.8cm}C{2cm}C{0.8cm}C{2cm}C{0.8cm}}
%    $\beta$ & $t_\mathrm{steady}$  & ratio 
%            & $t_\mathrm{inflate}$ & ratio \\
%    \midrule
%    $10^{0}$  & $6.45 \times 10^{0}$ & ---  
%              & $2.17 \times 10^{-2}$ & --- \\ 
%    $10^{-1}$ & $2.00 \times 10^{1}$ & 3.10 & 
%                $1.25 \times 10^{-1}$ & 5.76 \\
%    $10^{-2}$ & $9.61 \times 10^{1}$ & 4.81 & 
%                $1.59 \times 10^{0}$ & 12.72 \\
%    $10^{-3}$ & $8.36 \times 10^{2}$ & 8.71 & 
%                $2.19 \times 10^{1}$ & 13.77 \\
%    $10^{-4}$ & $8.15 \times 10^{3}$ & 9.74 & 
%                $2.14 \times 10^{2}$ & 9.77 \\
%    $10^{-5}$ & $8.03 \times 10^{4}$ & 9.85 & 
%                $2.20 \times 10^{3}$ & 10.14 \\
%    \bottomrule
%  \end{tabular}
%\end{table}



<|MERGE_RESOLUTION|>--- conflicted
+++ resolved
@@ -82,8 +82,8 @@
 \input my_macros2.tex	
 
 \newif\ifTikz
-\Tikztrue
-%\Tikzfalse
+%\Tikztrue
+\Tikzfalse
 
 %\usepgfplotslibrary{external}
 %\tikzexternalize
@@ -436,8 +436,8 @@
 %%%%%%%%%%%%%%%%%%%%%%%%%%%%%%%%%%%%%%%%%%%%%%%%%%%%%%%%%%%%%%%%%%%%%%%%
 \subsection*{Poiseuille Flow}
 \begin{figure*}[htp]
+  \centering
   \ifTikz
-  \centering
   \input{figures/parabolicComposite.tikz}
   \else
   \includegraphics{figures/parabolicComposite.pdf}
@@ -547,6 +547,7 @@
 %%%%%%%%%%%%%%%%%%%%%%%%%%%%%%%%%%%%%%%%%%%%%%%%%%%%%%%%%%%%%%%%%%%%%%%%
 \subsection*{Semipermeable Vesicle in a Narrow Channel (Stenosis)}
  \begin{figure*}[htp]
+  \centering
   \ifTikz
   \input{figures/stenosisComposite.tikz}
   \else
@@ -669,6 +670,7 @@
 %%%%%%%%%%%%%%%%%%%%%%%%%%%%%%%%%%%%%%%%%%%%%%%%%%%%%%%%%%%%%%%%%%%%%%%%
 \subsection*{Semipermeable Vesicle in a Contracting Geometry} 
 \begin{figure}[htp]
+  \centering
   \ifTikz
   \input{figures/contractingComposite2.tikz}
   \else
@@ -686,30 +688,6 @@
   vesicle configurations have the largest tension.}
 \end{figure}
 
-<<<<<<< HEAD
-\begin{figure}[htp]
-  \ifTikz
-  \input{figures/contractingComposite2.tikz}
-  \else
-  \includegraphics{figures/contractingComposite2.pdf}
-  \fi
-  \caption{\label{fig:contractingComposite2} Vesicle reduced area and
-  velocity vs.~time. Permeability rate is $\beta = 10^{-3}$ and maximum
-  velocity is $18\mu$m/s. (a): A semipermeable vesicle passing through
-  six periods of the contracting geometry. (b): The reduced area with
-  the marks representing shapes in (a). (c): The vesicle velocity with
-  the marks representing shapes in (a). In (b) and (c), the bottom
-  x-axis is the $x$-coordinate of the center of mass, and the upper
-  x-axis is time. The colored vesicles show the tension distribution in
-  N/m of the circled vesicles. Throughout the entire simulation, these
-  vesicle configurations have the largest tension.}
-\end{figure}
-
-
-
-
-=======
->>>>>>> 7c25ac39
 Squeezing a cell or an elastic vesicle through a slit in microfluidics
 has gained popularity for its application in stress-induced release of
 macromolecules~\cite{ShareiEtAl2013_PNAS, Pak2015_PNAS,
