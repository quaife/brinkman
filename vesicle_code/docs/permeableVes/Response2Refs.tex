--- conflicted
+++ resolved
@@ -253,20 +253,16 @@
   of"$\rightarrow$``We observe loss of"."}
 
 \noindent
-<<<<<<< HEAD
-{\bf Response:} The typo is corrected.
+{\bf Response:} Thank you for catching this error. It has been
+corrected.
+
 
 \noindent
 {\bf Location:} Second paragraph in page 21.
 
 
  \end{enumerate}
-=======
-{\bf Response:}: Thank you for catching this error. It has been
-corrected.
-
-\end{enumerate}
->>>>>>> d17a2f5e
+
 
 
 
