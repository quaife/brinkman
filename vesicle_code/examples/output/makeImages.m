--- conflicted
+++ resolved
@@ -20,17 +20,16 @@
   ax = (2*[-3 3 -3 3]);
   options.confined = false;
 end
-<<<<<<< HEAD
+
 if 1
 %   file ='~/projects/microtubule/runs/relaxation1Ves_RA095_kappa1em2_expD1ep0/relaxation1VesData.bin';
  file = 'relaxation1VesData.bin';
   ax = [-3 3 -3.5 3.5];
-=======
+
 if 0
   file = '~/projects/brinkman/vesicle_code/results/May092019/relaxation1Ves/kappa1em1_beta1ep0_ra0p95/relaxation1VesData.bin';
 %  file = 'relaxationManyVesData.bin';
   ax = [-3 3 -6 6];
->>>>>>> dcebec25
   options.confined = false;
   options.savefig = false;
   count = 1;
