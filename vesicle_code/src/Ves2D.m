function Xfinal  = Ves2D(X,Xwalls,prams,options,pressTar)
% Ves2D does time stepping on the intial configuration X
% with parameters and options defined in prams and options.
% Also can pass a set of initial target points where one wants 
% the pressure and stress (pressTar)

global matvecs ;  % number of matvecs
global derivs  ;  % number of times we compute differential
                  % operators for preconditioning
global fmms       % number of fmm calls

if nargin == 4
  pressTar = [];   % points to compute pressure for postprocessing
end

matvecs = 0; 
% counter for the total number of time steps
derivs = 0; 
% counter for the total number of times derivative operators are
% computed
fmms = 0; 
% counter for the total number of FMM calls
              
nreject = 0; % count for the number of rejected time steps
naccept = 0; % count for the number of accepted time steps
countGMRES = 0; % count for the number of total GMRES iterations

N = prams.N; % Number of points per vesicle
nv = prams.nv; % Number of vesicles
Nbd = prams.Nbd; % number of points per solid wall
nvbd = prams.nvbd; % number of solid wall components

om = monitor(X,Xwalls,options,prams);
% Create class for doing input/output

if options.profile
  profile off; profile on -timer real;
%  profile off; profile on
end
% Turn on profiler

tstart = tic;
% Start a timer
c = clock;
% get current time in case tic and toc give funny anwers
message = ['Initial Month is ' num2str(c(2),'%d')];
om.writeMessage(message,'%s\n')
message = ['Initial Day is ' num2str(c(3),'%d')];;
om.writeMessage(message,'%s\n')
message = ['Initial Hour is ' num2str(c(4),'%d')];;
om.writeMessage(message,'%s\n')
message = ['Initial Minute is ' num2str(c(5),'%d')];;
om.writeMessage(message,'%s\n')
message = ['Initial Second is ' num2str(round(c(6)),'%d')];;
om.writeMessage(message,'%s\n')
message = ' ';
om.writeMessage(message,'%s\n')

oc = curve;
tt = tstep(options,prams);
% build an object of class tstep with required options and parameters
Xstore = zeros(2*N,nv);
sigStore = zeros(N,nv);
uStore = zeros(2*N,nv);
etaStore = zeros(2*prams.Nbd,prams.nvbd);
RSstore = zeros(3,prams.nvbd);
% palce to store previous time step to do time stepping
% RSstore is the rotlets and stokeslets stored as
% [stokeslet1;stokeslet2;rotlet]
Xstore = X;
% initial configuration from user

if ~options.confined
  uStore = tt.farField(X);
  etaStore = [];
  RSstore = [];
  walls = [];
  wallsCoarse = [];
else
  [walls,wallsCoarse] = tt.initialConfined(prams,Xwalls); 
end
% initial velocity on the vesicles is set to the background velocity.
% If flow is unbounded, there is no density function eta.  If bounded,
% compute a structure for the solid walls 
%
[Xstore,sigStore,uStore,etaStore,RSstore] = ...
    tt.firstSteps(options,prams,Xstore,sigStore,uStore,...
    walls,wallsCoarse,om,pressTar);
% Was for higher-order multistep methods which have been fazed out.

time = 0;
% initial time

accept = true;
% Main time stepping loop
while time < prams.T - 1e-10
<<<<<<< HEAD
%Hacking for time-varying periodic flow 02/21/2020
  tt.farField = @(X) tt.bgFlow(X,options.farField,...
	options.farFieldSpeed*(1+0*sin(time))/1);
%Hacking for time-varying periodic flow 02/21/2020
=======
%%Hacking for time-varying periodic flow 02/21/2020
%  tt.farField = @(X) tt.bgFlow(X,options.farField,...
%	options.farFieldSpeed*(1+sin(time))/2);
%%Hacking for time-varying periodic flow 02/21/2020
>>>>>>> 34afb19e
  if time+tt.dt > prams.T
    tt.dt = prams.T - time;
  end
  % make sure we land exactly on the time horizon
  dt = tt.dt;
  tt.currentTime = time;
  time = time + dt; % current time
  
  tTstep = tic;

<<<<<<< HEAD
% find the protein locations in parameter space with respect to the
% memebranes tracker points

  if 0
  vesicle = capsules(X,sigma,[],prams.kappa,prams.viscCont);
  [shearStress,normalStress] = ...
      vesicle.computeShearStress(options,prams);
  [~,~,cur] = oc.diffProp(X);
  ten = sigma + 1.5*cur.^2;

  W0 = 0.2;
  W = W0*((shearStress + sqrt(16*ten.^2 + shearStress.^2) ...
      - 4*ten).^2)./...
          (shearStress + sqrt(16*ten.^2 + shearStress.^2));

  fluxShape = 1./(1+2*exp(-W))-1/3;

  figure(10); clf;
  plot(fluxShape)
%   pause(0.001)

%  tt.fluxShape = masterShape.*(ten > 50);
%  figure(2); clf;
%  plot(tt.fluxShape)
  end

=======
  vesicle = capsules(Xstore,sigStore,uStore,...
      prams.kappa,prams.viscCont,options.semipermeable,...
      prams.fluxCoeff,options.fluxShape);
    
>>>>>>> 34afb19e
  [X,sigma,u,eta,RS,iter,accept,dtScale,res,iflag] = ...
      tt.timeStepGL(vesicle,etaStore,RSstore,...
          walls,wallsCoarse,om,time,accept);
  countGMRES = countGMRES + iter;
  tTstep = toc(tTstep);

  if options.profile
    fprintf('Time to correct area and length     %5.1e\n',toc);
  end

  if ~accept
    time = time - dt;
  end
  % go back to old time

  if 1
  xmid = mean(X(1:end/2,1));
  ymid = mean(X(end/2+1:end,1));
  X(1:end/2) = X(1:end/2) - xmid;
  X(end/2+1:end) = X(end/2+1:end) - ymid;
  end
  % Shift single vesicle as in a fluid trap

  if 0
  for k = 1:prams.nv
    z = X(1:end/2,k) + 1i*X(end/2+1:end,k);
    zh = fftshift(fft(z));
    zh(1) = 0;
    z = ifft(ifftshift(zh));
    X(1:end/2,k) = real(z);
    X(end/2+1:end,k) = imag(z);
  end
  end
  % remove Nyquist Fourier mode

  if 0
  xmean1 = mean(X(1:end/2,1));
  xmean2 = mean(X(1:end/2,2));
  xmid = xmean1 + xmean2;
  X(1:end/2,1) = X(1:end/2,1) - xmid/2;
  X(1:end/2,2) = X(1:end/2,2) - xmid/2;
  % shift horizontally so that the y axis is centered between the
  % vesicles midpoints

  ymean1 = mean(X(end/2+1:end,1));
  ymean2 = mean(X(end/2+1:end,2));
  ymid = ymean1 + ymean2;
  X(end/2+1:end,1) = X(end/2+1:end,1) - ymid/2;
  X(end/2+1:end,2) = X(end/2+1:end,2) - ymid/2;
  % shift vertically so that the x axis is centered between the
  % vesicles midpoints
  % shift vertically so that the x axis is centered between the vesicles
  end
  % Shift vesicle doublet as in a fluid trap


  if accept
    terminate = om.outputInfo(X,sigma,u,eta,RS,...
        Xwalls,time,iter,dtScale,res,iflag);
    % check if we have violated the error in area or length also plot
    % and save the current solution to dat file.  Print information to
    % log file and console
    message = ['A time step takes ' num2str(tTstep,'%2.2e') ' seconds'];
    om.writeMessage(message,'%s\n')
    
    if terminate
      Xfinal = X;
      totTime = toc(tstart);
      message = ['Final Month is ' num2str(c(2),'%d')];
      om.writeMessage(message,'%s\n')
      message = ['Final Day is ' num2str(c(3),'%d')];
      om.writeMessage(message,'%s\n')
      message = ['Final Hour is ' num2str(c(4),'%d')];
      om.writeMessage(message,'%s\n')
      message = ['Final Minute is ' num2str(c(5),'%d')];
      om.writeMessage(message,'%s\n')
      message = ['Final Second is ' num2str(round(c(6)),'%d')];
      om.writeMessage(message,'%s\n')
      message = ' ';
      om.writeMessage(message,'%s\n')
      om.summary(matvecs,derivs,fmms,...
          naccept,nreject,countGMRES,totTime);
      % write a final summary with number of matvecs, accepts/rejects,
      % and the CPU time
      return;
    end
    % if error in area or length is too large, stop simulation
    naccept = naccept + 1;
  else
    nreject = nreject + 1;
  end % if accept
  % save data if solution was accepted, compute pressure and stress

  Xstore = X;
  sigStore = sigma;
  uStore = u;
  etaStore = eta;
  RSstore = RS;
  % update the positions, tension, and velocity field of the vesicles,
  % and the density function and rotlet and stokeslets
end
% end of main 


totTime = toc(tstart);
% Total time doing time stepping
c = clock;
% get current time in case tic and toc give funny anwers
message = ['Final Month is ' num2str(c(2),'%d')];
om.writeMessage(message,'%s\n')
message = ['Final Day is ' num2str(c(3),'%d')];
om.writeMessage(message,'%s\n')
message = ['Final Hour is ' num2str(c(4),'%d')];
om.writeMessage(message,'%s\n')
message = ['Final Minute is ' num2str(c(5),'%d')];
om.writeMessage(message,'%s\n')
message = ['Final Second is ' num2str(round(c(6)),'%d')];
om.writeMessage(message,'%s\n')
message = ' ';
om.writeMessage(message,'%s\n')

if options.profile
  profile off;
  p = profile('info');
  filename = [options.logFile(1:end-4) 'Profile'];
  save([filename '.mat'],'p');
%  profview
  profsave(profile('info'),filename);
end
% Save profile

om.summary(matvecs,derivs,fmms,...
    naccept,nreject,countGMRES,totTime);
% write a final summary with number of matvecs, accepts/rejects,
% and the CPU time

Xfinal = X;
% final configuation

message = 'SIMULATION SUCCESSFULLY COMPLETED';
om.writeMessage(message,'%s\n')
om.writeStars

<|MERGE_RESOLUTION|>--- conflicted
+++ resolved
@@ -94,17 +94,10 @@
 accept = true;
 % Main time stepping loop
 while time < prams.T - 1e-10
-<<<<<<< HEAD
-%Hacking for time-varying periodic flow 02/21/2020
-  tt.farField = @(X) tt.bgFlow(X,options.farField,...
-	options.farFieldSpeed*(1+0*sin(time))/1);
-%Hacking for time-varying periodic flow 02/21/2020
-=======
 %%Hacking for time-varying periodic flow 02/21/2020
 %  tt.farField = @(X) tt.bgFlow(X,options.farField,...
 %	options.farFieldSpeed*(1+sin(time))/2);
 %%Hacking for time-varying periodic flow 02/21/2020
->>>>>>> 34afb19e
   if time+tt.dt > prams.T
     tt.dt = prams.T - time;
   end
@@ -115,39 +108,13 @@
   
   tTstep = tic;
 
-<<<<<<< HEAD
 % find the protein locations in parameter space with respect to the
 % memebranes tracker points
 
-  if 0
-  vesicle = capsules(X,sigma,[],prams.kappa,prams.viscCont);
-  [shearStress,normalStress] = ...
-      vesicle.computeShearStress(options,prams);
-  [~,~,cur] = oc.diffProp(X);
-  ten = sigma + 1.5*cur.^2;
-
-  W0 = 0.2;
-  W = W0*((shearStress + sqrt(16*ten.^2 + shearStress.^2) ...
-      - 4*ten).^2)./...
-          (shearStress + sqrt(16*ten.^2 + shearStress.^2));
-
-  fluxShape = 1./(1+2*exp(-W))-1/3;
-
-  figure(10); clf;
-  plot(fluxShape)
-%   pause(0.001)
-
-%  tt.fluxShape = masterShape.*(ten > 50);
-%  figure(2); clf;
-%  plot(tt.fluxShape)
-  end
-
-=======
   vesicle = capsules(Xstore,sigStore,uStore,...
       prams.kappa,prams.viscCont,options.semipermeable,...
       prams.fluxCoeff,options.fluxShape);
     
->>>>>>> 34afb19e
   [X,sigma,u,eta,RS,iter,accept,dtScale,res,iflag] = ...
       tt.timeStepGL(vesicle,etaStore,RSstore,...
           walls,wallsCoarse,om,time,accept);
