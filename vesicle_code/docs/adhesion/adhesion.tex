--- conflicted
+++ resolved
@@ -969,22 +969,13 @@
 \end{figure}
 
 We consider vesicle doublets with reduced areas 0.70, 0.75, 0.80, 0.85,
-<<<<<<< HEAD
 0.90, and 0.95, all with a length of $2\pi$, and we vary the extensional
 rate, $\chi$, between $10^{-2}$ and $10^{-1}$.  Since the stagnation
 point can be controlled in an experimental
-setting~\cite{Johnson-Chavarria2011_EMJ}, we translate the center of the
-=======
-0.90, and 0.95, all with a length of $\pi$, and we vary the extensional
-rate, $\chi$, between $10^{-2}$ and $10^{-1}$.  
-%
-In the simulations we mimic the active control algorithm in the microfluidic experiments by
-moving the center of the
->>>>>>> b14cbdd4
+setting~\cite{Johnson-Chavarria2011_EMJ}, we mimic the active control
+algorithm in the microfluidic experiments by moving the center of the
 doublet at each time step so that the stagnation point occurs exactly in
-the middle of the doublet.  
-%
-With this adjustment, the vesicles either
+the middle of the doublet.  With this adjustment, the vesicles either
 remain as a doublet in the fluid trap centered around the stagnation
 point, or the doublet is broken and the vesicles separate from one
 another.  In Figures~\ref{fig:extensional1}--\ref{fig:extensional3},
